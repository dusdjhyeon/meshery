name: Mesheryctl
on:
  push:
    branches:
      - "master"
    paths:
      - "mesheryctl/**"
  pull_request:
    branches:
      - "master"
    paths:
      - "mesheryctl/**"
  workflow_dispatch:
    inputs:
      logLevel:
        description: "Log level"
        required: true
        default: "warning"

jobs:
  golangci:
    name: golangci-lint
    if: github.repository == 'meshery/meshery'
    runs-on: ubuntu-latest
    steps:
      - uses: actions/checkout@v3
      - uses: actions/setup-go@v3
        with:
<<<<<<< HEAD
          check-latest: 'true'
          go-version: '1.17.x'
=======
          check-latest: "true"
          go-version: "1.17.x"
>>>>>>> aa6b8184
      - name: golangci-lint
        uses: golangci/golangci-lint-action@v3.2.0
        with:
          # Required: the version of golangci-lint is required and must be specified without patch version: we always use the latest patch version.
          version: v1.47.3
          # Optional: working directory, useful for monorepos
          working-directory: mesheryctl

          # Optional: golangci-lint command line arguments.
          # args: --issues-exit-code=0

          # Optional: show only new issues if it's a pull request. The default value is `false`.
          # only-new-issues: true
  mesheryctl_build:
    name: Mesheryctl build & release
    if: github.repository == 'meshery/meshery'
    runs-on: macos-latest
    needs: [golangci]
    steps:
      - name: Check out code
        uses: actions/checkout@v3
      - name: Unshallow
        run: git fetch --prune --unshallow
      - name: Set up Go
        uses: actions/setup-go@v3
        with:
          go-version: "1.17.x"
      - name: Setup Cache
        uses: actions/cache@v3
        with:
          path: ~/go/pkg/mod
          key: ${{ runner.os }}-go-${{ hashFiles('**/go.sum') }}
          restore-keys: |
            ${{ runner.os }}-go-
      - name: goreleaser WITHOUT tag
        uses: goreleaser/goreleaser-action@v2.8.0
        if: success() && startsWith(github.ref, 'refs/tags/') == false
        env:
          RELEASE_CHANNEL: "edge"
        with:
          version: latest
          args: release --snapshot --skip-publish --rm-dist
  mesheryctl_docs:
    if: "always() && github.event_name != 'pull_request' "
    runs-on: ubuntu-latest
    steps:
      - name: Skip if needed
        run: |
          echo "this is it ${{ needs.SkipIfNeeded.outputs.skipdocupdate }} "
          if [ "${{github.event_name }}" == "push" ];then
            echo "version=edge" >> $GITHUB_ENV
          fi
          if [ "${{github.event_name }}" == "release" ];then
            echo "version=${GITHUB_REF/refs\/tags\//}" >> $GITHUB_ENV
          fi
      - uses: actions/checkout@master
        with:
          repository: meshery/meshery
          token: ${{ secrets.GH_ACCESS_TOKEN }}
      - name: Setup go
        uses: actions/setup-go@v3
        with:
          go-version: "1.17"
          check-latest: "true"
      - name: Run script 📜
        run: |
          cd mesheryctl/doc
          go run doc.go
      - name: Commit ✅
        uses: stefanzweifel/git-auto-commit-action@v4
        with:
          file_pattern: docs
          commit_user_name: l5io
          commit_user_email: ci@layer5.io
          commit_author: ${{ github.actor }} <${{ github.actor }}@users.noreply.github.com>
          commit_options: "--signoff"
          commit_message: "[Docs] Update mesheryctl docs"
<|MERGE_RESOLUTION|>--- conflicted
+++ resolved
@@ -26,13 +26,8 @@
       - uses: actions/checkout@v3
       - uses: actions/setup-go@v3
         with:
-<<<<<<< HEAD
-          check-latest: 'true'
-          go-version: '1.17.x'
-=======
           check-latest: "true"
           go-version: "1.17.x"
->>>>>>> aa6b8184
       - name: golangci-lint
         uses: golangci/golangci-lint-action@v3.2.0
         with:
@@ -109,4 +104,4 @@
           commit_user_email: ci@layer5.io
           commit_author: ${{ github.actor }} <${{ github.actor }}@users.noreply.github.com>
           commit_options: "--signoff"
-          commit_message: "[Docs] Update mesheryctl docs"
+          commit_message: "[Docs] Update mesheryctl docs"