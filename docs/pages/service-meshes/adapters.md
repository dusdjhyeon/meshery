---
layout: page
title: Adapters
permalink: architecture/adapters
---

# Service Mesh Adapters
As the multi-mesh manager, Meshery offers support for more adapters than any other project or product in the world.
Meshery uses adapters for managing the various service meshes.

## What are Meshery Adapters?

<<<<<<< HEAD
Adapters allow Meshery to interface with the different service meshes.
=======
Adapters allow Meshery to interface with the different service meshes, exposing their differientiated value to users.
>>>>>>> 104fb2f5

Meshery has adapters for managing the following service meshes.
{% assign sorted = site.adapters | sort: "project_status" | reverse %}

<<<<<<< HEAD
| Service Mesh  |&nbsp; &nbsp; &nbsp; &nbsp; &nbsp; &nbsp; &nbsp; &nbsp; &nbsp; &nbsp; &nbsp; &nbsp; &nbsp; &nbsp; &nbsp;&nbsp; &nbsp; &nbsp; &nbsp; &nbsp; Status        |Port          |
| :------------ | :------------ | :------------ |
{% for adapter in site.adapters -%}
{% if adapter.project_status -%}
| [Meshery Adapter for {{ adapter.name }}]({{ site.baseurl }}{{ adapter.url }}) | &nbsp; &nbsp; &nbsp; &nbsp; &nbsp; &nbsp; &nbsp; &nbsp; &nbsp; &nbsp; &nbsp; &nbsp; &nbsp; &nbsp; &nbsp;&nbsp; &nbsp; &nbsp; &nbsp; &nbsp; &nbsp;{{ adapter.project_status }} | {{ adapter.port }}
=======
| Adapter Status |  Service Mesh  | Service Mesh Version |
| :------------: | :------------ | :------------: |
{% for adapter in sorted -%}
{% if adapter.project_status -%}
| {{ adapter.project_status }} | <img src="{{ adapter.image }}" style="width:20px" /> [Meshery Adapter for {{ adapter.name }}]({{ site.baseurl }}{{ adapter.url }}) | {{ adapter.version }} |
>>>>>>> 104fb2f5
{% endif -%}
{% endfor %}

### Adapter FAQs

#### Is each service mesh adapter made equal?
No, different service mesh adapters are written to expose the unique value of each service mesh. Consequently, they are not equally capable just as each service mesh is not equally capable as the other.

Adapters have a set of operations which are grouped based on predefined operation types. See the [extensibility](/docs/extensibility) page for more details on adapter operations.

#### How can I create a new adapter?
See the [extensibility](/docs/extensibility) documentation for details on how new Meshery adapters are made.

#### Can I run more than one instance of the same Meshery adapter?
The default configuration of a Meshery deployment includes one instance of each of the Meshery adapters (that have reached a stable version status). You may choose to run multiple instances of the same type of Meshery adapter; e.g. two instances of the `meshery-istio` adapter. To do so, modify ~/.meshery/meshery.yaml to include multiple copies of the given adapter.

See the "[Multiple Adapters](/docs/guides/multiple-adapters)" guide for more information.<|MERGE_RESOLUTION|>--- conflicted
+++ resolved
@@ -10,28 +10,16 @@
 
 ## What are Meshery Adapters?
 
-<<<<<<< HEAD
-Adapters allow Meshery to interface with the different service meshes.
-=======
 Adapters allow Meshery to interface with the different service meshes, exposing their differientiated value to users.
->>>>>>> 104fb2f5
 
 Meshery has adapters for managing the following service meshes.
 {% assign sorted = site.adapters | sort: "project_status" | reverse %}
 
-<<<<<<< HEAD
-| Service Mesh  |&nbsp; &nbsp; &nbsp; &nbsp; &nbsp; &nbsp; &nbsp; &nbsp; &nbsp; &nbsp; &nbsp; &nbsp; &nbsp; &nbsp; &nbsp;&nbsp; &nbsp; &nbsp; &nbsp; &nbsp; Status        |Port          |
-| :------------ | :------------ | :------------ |
-{% for adapter in site.adapters -%}
-{% if adapter.project_status -%}
-| [Meshery Adapter for {{ adapter.name }}]({{ site.baseurl }}{{ adapter.url }}) | &nbsp; &nbsp; &nbsp; &nbsp; &nbsp; &nbsp; &nbsp; &nbsp; &nbsp; &nbsp; &nbsp; &nbsp; &nbsp; &nbsp; &nbsp;&nbsp; &nbsp; &nbsp; &nbsp; &nbsp; &nbsp;{{ adapter.project_status }} | {{ adapter.port }}
-=======
-| Adapter Status |  Service Mesh  | Service Mesh Version |
-| :------------: | :------------ | :------------: |
+| Adapter Status |  Service Mesh  | Service Mesh Version | Port          |
+| :------------: | :------------ | :------------: | :------------ |
 {% for adapter in sorted -%}
 {% if adapter.project_status -%}
-| {{ adapter.project_status }} | <img src="{{ adapter.image }}" style="width:20px" /> [Meshery Adapter for {{ adapter.name }}]({{ site.baseurl }}{{ adapter.url }}) | {{ adapter.version }} |
->>>>>>> 104fb2f5
+| {{ adapter.project_status }} | <img src="{{ adapter.image }}" style="width:20px" /> [Meshery Adapter for {{ adapter.name }}]({{ site.baseurl }}{{ adapter.url }}) | {{ adapter.version }} | {{ adapter.port }} |
 {% endif -%}
 {% endfor %}
 
