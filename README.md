<p style="text-align:center;" align="center"><a href="https://layer5.io/meshery"><img align="center" style="margin-bottom:20px;" src="https://raw.githubusercontent.com/layer5io/layer5/master/assets/images/meshery/meshery-logo-tag-light-text-side.png"  width="70%" /></a><br /><br /></p>

[![Docker Pulls](https://img.shields.io/docker/pulls/layer5/meshery.svg)](https://hub.docker.com/r/layer5/meshery)
[![Go Report Card](https://goreportcard.com/badge/github.com/layer5io/meshery)](https://goreportcard.com/report/github.com/layer5io/meshery)
[![Build Status](https://github.com/layer5io/meshery/workflows/Meshery/badge.svg)](https://github.com/layer5io/meshery/actions)
[![GitHub](https://img.shields.io/github/license/layer5io/meshery.svg)](LICENSE)
[![GitHub issues by-label](https://img.shields.io/github/issues/layer5io/meshery/help%20wanted.svg)](https://github.com/issues?utf8=✓&q=is%3Aopen+is%3Aissue+archived%3Afalse+org%3Alayer5io+label%3A%22help+wanted%22+")
[![Website](https://img.shields.io/website/https/layer5.io/meshery.svg)](https://layer5.io/meshery/)
[![Twitter Follow](https://img.shields.io/twitter/follow/layer5.svg?label=Follow&style=social)](https://twitter.com/intent/follow?screen_name=mesheryio)
[![Slack](http://slack.layer5.io/badge.svg)](http://slack.layer5.io)
[![CII Best Practices](https://bestpractices.coreinfrastructure.org/projects/3564/badge)](https://bestpractices.coreinfrastructure.org/projects/3564)

<h5><p align="center"><i>If you’re using Meshery or if you like the project, please <a href="https://github.com/layer5io/meshery/stargazers">★</a> this repository to show your support! 🤩</i></p></h5>

[Meshery](https://meshery.io) is the multi-service mesh management plane offering lifecycle, configuration and performance management of service meshes and their workloads.

## <a name="running"></a>Run Meshery

See the [getting started](https://meshery.io/#getting-started) section to quickly deploy Meshery on any of these supported platforms:

| Platform | Supported? |
| --- | :---: |
|&#9;<img src="docs/assets/img/platforms/docker.svg" width="20" height="20" vertical-align="middle" /> [Docker](https://meshery.layer5.io/docs/installation/platforms/docker) | ✔️ |
|&#9;<img src="docs/assets/img/platforms/docker.svg" width="20" height="20" vertical-align="middle" />  [Docker - Docker App](https://meshery.layer5.io/docs/installation/platforms/docker) | ✔️ |
|&#9;<img src="docs/assets/img/platforms/kubernetes.svg" width="20" height="20" vertical-align="middle" /> [Kubernetes](https://meshery.layer5.io/docs/installation/platforms/kubernetes) | ✔️ |
|&#9;<img src="docs/assets/img/platforms/aks.svg" width="20" height="20" vertical-align="middle" /> [Kubernetes - AKS](https://meshery.layer5.io/docs/installation/platforms/aks) | ✔️ |
|&#9;<img src="docs/assets/img/platforms/docker.svg" width="20" height="20" vertical-align="middle" /> [Kubernetes - Docker Desktop](https://meshery.layer5.io/docs/installation#mac-or-linux) | ✔️ |
|&#9;<img src="docs/assets/img/platforms/eks.png" width="20" height="20" vertical-align="middle" />  [Kubernetes - EKS](https://meshery.layer5.io/docs/installation/platforms/eks) | ✔️ |
|&#9;<img src="docs/assets/img/platforms/gke.png" width="20" height="20" vertical-align="middle" /> [Kubernetes - GKE](https://meshery.layer5.io/docs/installation/platforms/gke) | ✔️ |
|&#9;<img src="docs/assets/img/platforms/helm.svg" width="20" height="20" vertical-align="middle" />  [Kubernetes - Helm](https://meshery.layer5.io/docs/installation/platforms/kubernetes#using-helm) | ✔️ |
|&#9;<img src="docs/assets/img/platforms/kind.png" width="20" height="20" vertical-align="middle" />  [Kubernetes - kind](https://meshery.layer5.io/docs/installation/platforms/kind) | ✔️ |
|&#9;<img src="docs/assets/img/platforms/minikube.png" width="20" height="20" vertical-align="middle" />  [Kubernetes - Minikube](https://meshery.layer5.io/docs/installation/platforms/minikube) | ✔️ |
|&#9;<img src="docs/assets/img/platforms/openshift.svg" width="20" height="20" vertical-align="middle" /> Kubernetes - OpenShift | In Progress |
|&#9;<img src="docs/assets/img/platforms/linux.svg" width="20" height="20" vertical-align="middle" /> [Linux](https://meshery.layer5.io/docs/installation#mac-or-linux) | ✔️ |
|&#9;<img src="docs/assets/img/platforms/apple.svg" width="20" height="20" vertical-align="middle" /> [Mac](https://meshery.layer5.io/docs/installation#mac-or-linux) | ✔️ |
|&#9;<img src="docs/assets/img/platforms/homebrew.png" width="20" height="20" vertical-align="middle" /> [Mac - Homebrew](https://meshery.layer5.io/docs/installation#mac-or-linux) | ✔️ |
|&#9;<img src="docs/assets/img/platforms/wsl2.png" width="20" height="20" vertical-align="middle" /> [Windows](https://meshery.layer5.io/docs/installation#windows) | ✔️ |
|&#9;[Scoop](https://meshery.layer5.io/docs/installation#windows) | ✔️ |
|&#9;<img src="docs/assets/img/platforms/wsl2.png" width="20" height="20" vertical-align="middle" />  [WSL2](https://meshery.layer5.io/docs/installation/platforms/wsl2) | ✔️ |
|&#9;<img src="docs/assets/img/platforms/raspberry-pi.png" width="20" height="20" vertical-align="middle" /> Raspberry Pi | In Progress |

[Meshery documentation](https://meshery.layer5.io/docs/installation) offers thorough installation guides for your platform of choice.

## <a name="service-meshes"></a>Supported Service Meshes

<div class="container flex">
  <div class="text editable">
    <p>Service mesh adapters provision, configure, and manage their respective service meshes.
      <table class="adapters">
        <thead style="display:none;">
          <th>Status</th>
          <th>Adapter</th>
        </thead>
        <tbody>
        <tr>
          <td rowspan="7" class="stable-adapters">stable</td>
        </tr>
        <tr>
          <td><a href="https://github.com/layer5io/meshery-istio">
            <img src='https://raw.githubusercontent.com/layer5io/meshery.io/master/images/istio.png' alt='Istio Service Mesh adapter' align="middle" hspace="10px" vspace="5px" height="30px" > Meshery adapter for Istio</a>
          </td>
        </tr>
        <tr>
          <td><a href="https://github.com/layer5io/meshery-linkerd">
            <img src='https://raw.githubusercontent.com/layer5io/meshery.io/master/images/linkerd.png' alt='Linkerd' align="middle" hspace="5px" vspace="5px" height="30px" width="30px"> Meshery adapter for Linkerd</a>
          </td>
        </tr>
        <tr>
          <td><a href="https://github.com/layer5io/meshery-consul">
            <img src='https://raw.githubusercontent.com/layer5io/meshery.io/master/images/consul.png' alt='Consul Connect' align="middle" hspace="5px" vspace="5px" height="30px" width="30px"> Meshery adapter for Consul</a>
          </td>
        </tr>
        <tr>
          <td><a href="https://github.com/layer5io/meshery-octarine">
            <img src='https://raw.githubusercontent.com/layer5io/meshery.io/master/images/octarine.png' alt='Octarine Service Mesh' align="middle" hspace="5px" vspace="5px" height="30px" width="30px">Meshery adapter for Octarine</a>
          </td>
        </tr>
        <tr>
          <td><a href="https://github.com/layer5io/meshery-nsm">
            <img src='https://raw.githubusercontent.com/layer5io/meshery.io/master/images/nsm.png' alt='Network Mesh' align="middle" hspace="5px" vspace="5px" height="30px" width="30px">Meshery adapter for Network Service Mesh</a>
          </td>
        </tr>
        <tr><td class="stable-adapters"></td></tr>
        <tr>
          <td rowspan="4" class="beta-adapters">beta</td>
          <td><a href="https://github.com/layer5io/meshery-cpx">
            <img src='https://encrypted-tbn0.gstatic.com/images?q=tbn:ANd9GcQksHj15DkID308qQw3cmkQrRULPxyzbVquSZVev-9dj1L6sPs-rQ&s' alt='Citrix CPX Service Mesh' align="middle" hspace="5px" vspace="5px" height="30px" width="30px">Meshery adapter for Citrix CPX</a>
          </td>
        </tr>
         <tr>
           <td><a href="https://github.com/layer5io/meshery-kuma">
             <img src='docs/_adapters/kuma/Kuma.svg' alt='Kuma Service Mesh' align="middle" hspace="5px" vspace="5px" height="30px" width="30px">Meshery adapter for Kuma</a>
           </td>
        </tr>
          <tr>
          <td><a href="https://github.com/layer5io/meshery-osm">
            <img src='docs/_adapters/osm/Osm.svg' alt='Open Service Mesh' align="middle" hspace="5px" vspace="5px" height="30px" width="30px">Meshery adapter for Open Service Mesh</a>
          </td>
        </tr>
        <tr><td class="beta-adapters"></td></tr>
        <tr>
          <td rowspan="5" class="alpha-adapters">alpha</td>
        </tr>
        <tr>
          <td><a href="https://github.com/layer5io/meshery-maesh">
            <img src='https://github.com/containous/maesh/raw/master/docs/content/assets/img/maesh.png' alt='Maesh Service Mesh' align="middle" hspace="5px" vspace="5px" height="30px" width="30px">Meshery adapter for Maesh</a>
          </td>
        </tr>
         <tr>
          <td><a href="https://github.com/layer5io/meshery-tanzu-sm">
            <img src='https://raw.githubusercontent.com/layer5io/meshery/master/docs/assets/img/service-meshes/tanzu.png' alt='Tanzu Service Mesh' align="middle" hspace="5px" vspace="5px" height="30px" width="30px">Meshery adapter for Tanzu SM</a>
          </td>
        </tr>
        <tr>
          <td><a href="https://github.com/layer5io/meshery-app-mesh">
            <img src='https://raw.githubusercontent.com/layer5io/meshery.io/master/images/aws-app-mesh.png' alt='AWS App Mesh Service Mesh' align="middle" hspace="5px" vspace="5px" height="30px" width="30px">Meshery adapter for App Mesh</a>
          </td>
        </tr>
        <tr>
<<<<<<< HEAD
        <tr><td class="alpha-adapters"></td><td></td></tr>
=======
        <tr></tr>
>>>>>>> 9cb0acb8
        </tbody>
    </table>
  </p>
</div>


## <a name="functionality">Functionality</a>

<p style="clear:both;">
<a href="https://raw.githubusercontent.com/layer5io/meshery/master/docs/assets/img/readme/meshery_multi_mesh.png"><img alt="Layer5 Service Mesh Management" src="docs/assets/img/readme/meshery_multi_mesh.png"  style="margin-left:10px; margin-bottom:10px;" width="45%" align="right"/></a>
<h3>Service Mesh Lifecycle Management</h3>
Meshery manages the provisioning, configuration and operation your service mesh. While supporting different types of service meshes, Meshery also offers a simple way to explore each service mesh and compare them using bundled sample applications.

Interoperate multiple service meshes with service mesh adapters provision, configure, and manage their respective service meshes. Meshery is an implementation of Service Mesh Interface (SMI).
<br /><br /><br /><br />
</p>

<p style="clear:both;">
<a href="https://raw.githubusercontent.com/layer5io/meshery/master/docs/assets/img/readme/meshery_lifecycle_management.png"><img alt="Layer5 Service Mesh Configuration Management" src="docs/assets/img/readme/meshery_lifecycle_management.png"  style="margin-right:10px;margin-bottom:10px;" width="45%" align="left"/></a>
<h3>Service Mesh Configuration Management</h3>

Assess your service mesh configuration against deployment and operational best practices with Meshery's configuration validator.

Onboard your workload onto the service mesh with confidence. Check your service mesh configuration for anti-patterns and avoid common pitfalls.
<br /><br /><br /><br />
</p>


<h3>Adhering to Service Mesh Standards</h3>
In an effort to produce service mesh agnostic tooling, Meshery uses the [service mesh performance](https://smp-spec.io/) as a common format to capture and measure your mesh's performance against a universal service mesh performance index. As a partner of VMware's Multi-Vendor Service Mesh Interoperation (Hamlet) and Service Mesh Interface (SMI), Meshery participates in advancing service mesh adoption through standardization of APIs.

<p style="clear:both;">
<a href="https://raw.githubusercontent.com/layer5io/meshery/master/docs/assets/img/readme/meshery_benchmark_screen.png"><img alt="Layer5 Service Mesh Performance Management" src="docs/assets/img/readme/meshery_benchmark_screen.png" style="margin-left:10px;margin-bottom:10px;" width="45%" align="right" /></a>
<!-- <a href="https://raw.githubusercontent.com/layer5io/meshery/master/docs/assets/img/readme/Meshery-Grafana-Charts.png"><img alt="Meshery Grafana Boards" src="docs/assets/img/readme/Meshery-Grafana-Charts.png" style="padding-top:10px;margin-left:10px;" width="45%" align="right" /></a> -->
<h4>Standardized Service Performance Management</h4>

Meshery is the service-mesh-neutral utility for uniformly managing the performance of services and the meshes that run them. As an implementation of the Service Mesh Performance ([SMP](https://layer5.io/performance)), Meshery enables you to measure the value provided by a service mesh in context of the overhead incurred.
<br /><br />
</p>

<h4>Conforming to Service Mesh Interface (SMI)</h4>

<p style="clear:both;">

Meshery provides tooling to validate any service mesh that claims to implement and <a href="https://raw.githubusercontent.com/layer5io/meshery/master/docs/assets/img/readme/smi-conformance-with-meshery.png"><img alt="SMI Validation, Verification, and Conformance with Meshery" src="docs/assets/img/readme/smi-conformance-with-meshery.png" style="margin-right:10px;margin-bottom:10px;" width="45%" align="left" /></a>conform to SMI specifications. Working in accordance with the [SMI Conformance project](https://layer5.io/projects/service-mesh-interface), it essentially provides:

✔︎ Defines compliant behavior.<br />
✔︎ Produces compatibility matrix. <br />
✔︎ Ensures provenance of results. <br />
✔︎ Runs a set of conformance tests. <br />
✔︎ Built into participating service mesh’s release pipeline. <br />
✔︎ Provides [Learn Layer5](https://github.com/layer5io/learn-layer5) sample application used for validating test assertions. <br />

<br /><br />
</p>

<div>&nbsp;</div>

## Meshery Architecture
You may deploy Meshery internal to your cluster or external to your cluster.
<p align="center"><a href="https://raw.githubusercontent.com/layer5io/meshery/master/docs/assets/img/architecture/meshery-architecture.svg"><img src="docs/assets/img/architecture/meshery-architecture.svg" width="90%" align="center" /></a></p>
Learn more about <a href="https://meshery.layer5.io/docs/architecture">Meshery's architecture</a>.

<div>&nbsp;</div>

## Join the service mesh community!

<a name="contributing"></a><a name="community"></a>
Our projects are community-built and welcome collaboration. 👍 Be sure to see the <a href="https://docs.google.com/document/d/17OPtDE_rdnPQxmk2Kauhm3GwXF1R5dZ3Cj8qZLKdo5E/edit">Layer5 Community Welcome Guide</a> for a tour of resources available to you and see the <a href="https://docs.google.com/document/d/1brtiJhdzal_O6NBZU_JQXiBff2InNtmgL_G1JgAiZtk/edit?usp=sharing">Layer5 Repository Overview</a> for a cursory description of repository by technology and programming language. Jump into community <a href="http://slack.layer5.io">Slack</a> to engage!

<p style="clear:both;">
<a href ="https://layer5.io/community"><img alt="MeshMates" src="docs/assets/images/Layer5-MeshMentors.png" style="margin-right:10px; margin-bottom:7px;" width="28%" align="left" /></a>
<h3>Find your MeshMate</h3>

<p>MeshMates are experienced Layer5 community members, who will help you learn your way around, discover live projects and expand your community network.
Become a <b>Meshtee</b> today!</p>

Find out more on the <a href="https://layer5.io/community#meshmate">Layer5 community</a>. <br />
<br /><br /><br /><br />
</p>

<a href="https://meshery.io/community"><img alt="Layer5 Service Mesh Community" src="docs/assets/img/readme/slack-128.png" style="margin-left:10px;padding-top:5px;" width="110px" align="right" /></a>

<a href="http://slack.layer5.io"><img alt="Layer5 Service Mesh Community" src="docs/assets/img/readme/community.png" style="margin-right:8px;padding-top:5px;" width="140px" align="left" /></a>

<p>
✔️ <em><strong>Join</strong></em> any or all of the weekly meetings on <a href="https://calendar.google.com/calendar/b/1?cid=bGF5ZXI1LmlvX2VoMmFhOWRwZjFnNDBlbHZvYzc2MmpucGhzQGdyb3VwLmNhbGVuZGFyLmdvb2dsZS5jb20">community calendar</a>.<br />
✔️ <em><strong>Watch</strong></em> community <a href="https://www.youtube.com/playlist?list=PL3A-A6hPO2IMPPqVjuzgqNU5xwnFFn3n0">meeting recordings</a>.<br />
✔️ <em><strong>Access</strong></em> the <a href="https://drive.google.com/drive/u/4/folders/0ABH8aabN4WAKUk9PVA">community drive</a>.<br />
</p>
<p align="center">
<i>Not sure where to start?</i> Grab an open issue with the <a href="https://github.com/issues?utf8=✓&q=is%3Aopen+is%3Aissue+archived%3Afalse+org%3Alayer5io+label%3A%22help+wanted%22+">help-wanted label</a>.
</p>

<div>&nbsp;</div>

## Contributing (yes!)
We're a warm and welcoming community of open source contributors. Please join. All types of contribution are welcome. Be sure to read the <a href="https://docs.google.com/document/d/17OPtDE_rdnPQxmk2Kauhm3GwXF1R5dZ3Cj8qZLKdo5E/edit">Meshery Contributors Welcome Guide</a> for a tour of resources available to you and how to get started.

- [General Contributing](CONTRIBUTING.md/#contributing)
- [Write an adapter](CONTRIBUTING.md/#adapter)
- [Build the project](CONTRIBUTING.md/#building)

<a href="https://youtu.be/MXQV-i-Hkf8"><img alt="Deploying Linkerd with Meshery" src="docs/assets/img/readme/deploying-linkerd-with-meshery.png"  style="margin-left:10px; margin-bottom:10px;" width="45%" align="right"/></a>

<div>&nbsp;</div>

## See Meshery in Action
- [DockerCon 2020](https://docker.events.cube365.net/docker/dockercon/content/Videos/63TCCNpzDC7Xxnm8b) | ([video](https://www.youtube.com/watch?v=5BrbbKZOctw&list=PL3A-A6hPO2IN_HSU0pSfijBboiHggs5mC&index=4&t=0s), [deck](https://calcotestudios.com/talks/decks/slides-dockercon-2020-service-meshing-with-docker-desktop-and-webassembly.html))
- [Deploying Linkerd with Meshery](https://youtu.be/MXQV-i-Hkf8)
- [KubeCon EU 2019](https://kccnceu19.sched.com/event/MPf7/service-meshes-at-what-cost-lee-calcote-layer5-girish-ranganathan-solarwinds?iframe=no&w=100%&sidebar=yes&bg=no) | ([video](https://www.youtube.com/watch?v=LxP-yHrKL4M&list=PLYjO73_1efChX9NuRaU7WocTbgrfvCoPE), [deck](https://calcotestudios.com/talks/decks/slides-kubecon-eu-2019-service-meshes-at-what-cost.html))
- Istio Founders Meetup @ KubeCon EU 2019 | [deck](https://calcotestudios.com/talks/decks/slides-istio-meetup-kubecon-eu-2019-istio-at-scale-large-and-small.html)
- [Cloud Native Rejekts EU 2019](https://cfp.cloud-native.rejekts.io/cloud-native-rejekts-eu-2019/speaker/GZQTEM/) | [deck](https://calcotestudios.com/talks/decks/slides-cloud-native-rejekts-2019-evaluating-service-meshes.html)
- [DockerCon 2019 Open Source Summit](https://dockercon19.smarteventscloud.com/connect/sessionDetail.ww?SESSION_ID=309149&tclass=popup#.XJxH-TOcbjI.twitter) | [deck](https://calcotestudios.com/talks/decks/slides-dockercon-2019-establishing-an-open-source-office.html), [video](https://www.docker.com/dockercon/2019-videos?watch=open-source-summit-service-mesh)
- [Container World 2019](https://tmt.knect365.com/container-world/speakers/lee-calcote) | [deck](https://calcotestudios.com/talks/decks/slides-container-world-2019-service-meshes-but-at-what-cost.html)
- [Service Mesh Day](https://servicemeshday.com/schedule/) | [deck](https://docs.google.com/presentation/d/1HwG03okX3DHgGKbma4PL-MO7Xr9zDrjQgd05PRi9i8E/edit?usp=sharing), [video](https://youtu.be/CFj1O_uyhhs)
- [Innotech San Antonio](https://innotechsanantonio2019.sched.com/event/Lmlb/the-enterprise-path-to-service-mesh-architectures?iframe=no&w=100%&sidebar=yes&bg=no) | [deck](https://calcotestudios.com/talks/decks/slides-innotech-san-antonio-2019-the-enterprise-path-to-service-mesh.html)
- [CNCF Networking WG](https://github.com/cncf/wg-networking) | [deck](https://www.slideshare.net/leecalcote/benchmarking-service-meshes-cncf-networking-wg-141938576), [video](https://www.youtube.com/watch?v=2_JwCc-kLMA&list=PLYjO73_1efChX9NuRaU7WocTbgrfvCoPE)

### Stargazers
<p align="center">
  <i>If you’re using Meshery or if you like the project, please <a href="../../stargazers">★</a> star this repository to show your support! 🤩</i>
<a href="../../stargazers"><img align="right" src="https://starchart.cc/layer5io/meshery.svg" /></a></p>

### License

This repository and site are available as open source under the terms of the [Apache 2.0 License](https://opensource.org/licenses/Apache-2.0).

### About Layer5

**Community First**
<p>The <a href="https://layer5.io">Layer5</a> community represents the largest collection of service mesh projects and their maintainers in the world.</p>

**Open Source First**
<p>Our projects establish industry standards and enable service developers, owners, and operators with repeatable patterns and best practices for managing all aspects of distributed services. Our shared commitment to the open source spirit push the Layer5 community and its projects forward.</p><|MERGE_RESOLUTION|>--- conflicted
+++ resolved
@@ -117,11 +117,7 @@
           </td>
         </tr>
         <tr>
-<<<<<<< HEAD
         <tr><td class="alpha-adapters"></td><td></td></tr>
-=======
-        <tr></tr>
->>>>>>> 9cb0acb8
         </tbody>
     </table>
   </p>
