--- conflicted
+++ resolved
@@ -61,8 +61,7 @@
 }
 
 func ErrUnsupportedPlatform(platform string, config string) error {
-<<<<<<< HEAD
-	return errors.New(ErrUnsupportedPlatformCode, errors.Alert, []string{"the platform ", platform, " is not supported. Supported platforms are:\n\n- docker\n- kubernetes\n\nVerify this setting in your meshconfig at ", config, " or verify by executing `mesheryctl system context view`"}, []string{err.Error()}, []string{}, []string{})
+	return errors.New(ErrUnsupportedPlatformCode, errors.Alert, []string{"the platform ", platform, " is not supported. Supported platforms are:\n\n- docker\n- kubernetes\n\nVerify this setting in your meshconfig at ", config, " or verify by executing `mesheryctl system context view`"}, []string{}, []string{}, []string{})
 }
 
 func ErrRetrievingCurrentContext(err error) error {
@@ -83,7 +82,4 @@
 
 func ErrRestartMeshery(err error) error {
 	return errors.New(ErrRestartMesheryCode, errors.Alert, []string{"Error restarting Meshery"}, []string{err.Error()}, []string{}, []string{})
-=======
-	return errors.New(ErrUnsupportedPlatformCode, errors.Alert, []string{"the platform ", platform, " is not supported. Supported platforms are:\n\n- docker\n- kubernetes\n\nVerify this setting in your meshconfig at ", config, " or verify by executing `mesheryctl system context view`"}, []string{}, []string{}, []string{})
->>>>>>> f9fcc816
 }