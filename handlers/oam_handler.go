package handlers

import (
	"context"
	"encoding/json"
	"fmt"
	"io"
	"net/http"
	"strings"
	"sync"
	"time"

	"github.com/ghodss/yaml"
	"github.com/gofrs/uuid"
	"github.com/gorilla/mux"
	"github.com/layer5io/meshery/meshes"
	"github.com/layer5io/meshery/models"
	"github.com/layer5io/meshery/models/pattern/core"
	"github.com/layer5io/meshery/models/pattern/patterns"
	"github.com/layer5io/meshery/models/pattern/stages"
	meshkube "github.com/layer5io/meshkit/utils/kubernetes"
	"github.com/sirupsen/logrus"
)

// patternCallType is custom type for pattern
// based calls on the adapter
type patternCallType string

const (
	rawAdapter patternCallType = "<raw-adapter>"
	noneLocal  patternCallType = "<none-local>"
	oamAdapter patternCallType = ""
)

// swagger:route POST /api/pattern/deploy PatternsAPI idPostDeployPattern
// Handle POST request for Pattern Deploy
//
// Deploy an attached pattern with the request
// responses:
// 	200:

// swagger:route DELETE /api/pattern/deploy PatternsAPI idDeleteDeployPattern
// Handle DELETE request for Pattern Deploy
//
// Delete a deployed pattern with the request
// responses:
// 	200:

// PatternFileHandler handles the requested related to pattern files
func (h *Handler) PatternFileHandler(
	rw http.ResponseWriter,
	r *http.Request,
	prefObj *models.Preference,
	user *models.User,
	provider models.Provider,
) {
	// Read the PatternFile
	body, err := io.ReadAll(r.Body)
	if err != nil {
		h.log.Error(ErrRequestBody(err))
		http.Error(rw, ErrRequestBody(err).Error(), http.StatusInternalServerError)

		rw.WriteHeader(http.StatusBadRequest)
		fmt.Fprintf(rw, "failed to read request body: %s", err)
		return
	}

	if r.Header.Get("Content-Type") == "application/json" {
		body, err = yaml.JSONToYAML(body)
		if err != nil {
			h.log.Error(ErrPatternFile(err))
			http.Error(rw, ErrPatternFile(err).Error(), http.StatusInternalServerError)
			return
		}
	}

	isDel := r.Method == http.MethodDelete

	// Generate the pattern file object
	patternFile, err := core.NewPatternFile(body)
	if err != nil {
		h.log.Error(ErrPatternFile(err))
		http.Error(rw, ErrPatternFile(err).Error(), http.StatusInternalServerError)
		return
	}

<<<<<<< HEAD
=======
	// If DynamicKubeClient hasn't been created yet then create one
	if h.config.KubeClient.DynamicKubeClient == nil {
		if prefObj.K8SConfig == nil {
			h.log.Error(ErrInvalidK8SConfig)
			http.Error(rw, ErrInvalidK8SConfig.Error(), http.StatusInternalServerError)
			return
		}

		kc, err := meshkube.New(prefObj.K8SConfig.Config)
		if err != nil {
			h.log.Error(ErrInvalidPattern(err))
			http.Error(rw, ErrInvalidPattern(err).Error(), http.StatusInternalServerError)
			return
		}

		h.config.KubeClient = kc
	}

>>>>>>> dbf799da
	msg, err := _processPattern(
		r.Context(),
		provider,
		patternFile,
		prefObj,
		user.UserID,
		isDel,
		r.URL.Query().Get("verify") == "true",
		false,
	)

	if err != nil {
		h.log.Error(ErrCompConfigPairs(err))
		http.Error(rw, ErrCompConfigPairs(err).Error(), http.StatusInternalServerError)
		return
	}

	fmt.Fprintf(rw, "%s", msg)
}

// swagger:route GET /api/experimental/oam/{type} PatternsAPI idGetOAMRegister
// Handles GET requests for list of OAM objects
//
// Returns a list of workloads/traits/scopes by given type in the URL
//
// {type} being of either trait, scope, workload; registration of adapter capabilities.
//
// responses:
// 	200:

// swagger:route POST /api/experimental/oam/{type} PatternsAPI idPostOAMRegister
// Handles POST requests for adding OAM objects
//
// Adding a workloads/traits/scopes by given type in the URL
//
// {type} being of either trait, scope, workload; registration of adapter capabilities.
//
// responses:
// 	200:

// OAMRegisterHandler handles OAM registry related operations
//
// These operations can be:
// 1. Adding a workload/trait/scope
// 2. Getting list of workloads/traits/scopes
func (h *Handler) OAMRegisterHandler(rw http.ResponseWriter, r *http.Request) {
	typ := mux.Vars(r)["type"]

	if !(typ == "workload" || typ == "trait" || typ == "scope") {
		rw.WriteHeader(http.StatusNotFound)
		return
	}

	method := r.Method
	if method == "POST" {
		if err := h.POSTOAMRegisterHandler(typ, r); err != nil {
			rw.WriteHeader(http.StatusInternalServerError)
			h.log.Debug(err)
			_, _ = rw.Write([]byte(err.Error()))
			return
		}
	}
	if method == "GET" {
		h.GETOAMRegisterHandler(typ, rw, r.URL.Query().Get("trim") == "true")
	}
}

// swagger:route GET /api/oam/{type}/{name} PatternsAPI idOAMComponentDetails
// Handles GET requests for component details for OAM objects
//
// Returns component details of a workload/trait/scope by given name in the URL
//
// {type} being of either trait, scope, workload; registration of adapter capabilities.
//
// responses:
// 	200:

func (h *Handler) OAMComponentDetailsHandler(rw http.ResponseWriter, r *http.Request) {
	typ := mux.Vars(r)["type"]

	if !(typ == "workload" || typ == "trait" || typ == "scope") {
		rw.WriteHeader(http.StatusNotFound)
		return
	}

	name := mux.Vars(r)["name"]
	res := []interface{}{}

	if typ == "workload" {
		data := core.GetWorkload(name)
		for _, d := range data {
			res = append(res, d)
		}
	}

	if typ == "trait" {
		data := core.GetTrait(name)
		for _, d := range data {
			res = append(res, d)
		}
	}

	if typ == "scope" {
		data := core.GetScope(name)
		for _, d := range data {
			res = append(res, d)
		}
	}

	if err := json.NewEncoder(rw).Encode(res); err != nil {
		rw.WriteHeader(http.StatusInternalServerError)
		h.log.Debug(err)
		_, _ = rw.Write([]byte(err.Error()))
	}
}

// swagger:route GET /api/oam/{type}/{name}/{id} PatternsAPI idOAMComponentDetailByID
// Handles GET requests for component details for OAM objects
//
// Returns details of a workload/trait/scope by given name and id in the URL
//
// {type} being of either trait, scope, workload; registration of adapter capabilities.
//
// responses:
// 	200:

func (h *Handler) OAMComponentDetailByIDHandler(rw http.ResponseWriter, r *http.Request) {
	typ := mux.Vars(r)["type"]

	if !(typ == "workload" || typ == "trait" || typ == "scope") {
		rw.WriteHeader(http.StatusNotFound)
		return
	}

	name := mux.Vars(r)["name"]
	id := mux.Vars(r)["id"]
	var res interface{}

	if typ == "workload" {
		res = core.GetWorkloadByID(name, id)
	}

	if typ == "trait" {
		res = core.GetTraitByID(name, id)
	}

	if typ == "scope" {
		res = core.GetScopeByID(name, id)
	}

	if res == nil {
		http.Error(rw, "not found", http.StatusNotFound)
		return
	}

	if err := json.NewEncoder(rw).Encode(res); err != nil {
		rw.WriteHeader(http.StatusInternalServerError)
		h.log.Debug(err)
		_, _ = rw.Write([]byte(err.Error()))
	}
}

// swagger:route POST /api/oam/{type} PatternsAPI idPOSTOAMRegister
// Handles registering OMA objects
//
// Adding a workload/trait/scope
//
// {type} being of either trait, scope, workload; registration of adapter capabilities.
//
// responses:
// 	200:

// POSTOAMRegisterHandler handles registering OMA objects
func (h *Handler) POSTOAMRegisterHandler(typ string, r *http.Request) error {
	// Get the body
	body, err := io.ReadAll(r.Body)
	if err != nil {
		return err
	}

	if typ == "workload" {
		return core.RegisterWorkload(body)
	}
	if typ == "trait" {
		return core.RegisterTrait(body)
	}
	if typ == "scope" {
		return core.RegisterScope(body)
	}

	return nil
}

// swagger:route GET /api/oam/{type} PatternsAPI idGETOAMMesheryPattern
// Handles the get requests for the OAM objects
//
// Getting list of workloads/traits/scopes
//
// {type} being of either trait, scope, workload; registration of adapter capabilities.
//
// responses:
// 	200:

// GETOAMRegisterHandler handles the get requests for the OAM objects
func (h *Handler) GETOAMRegisterHandler(typ string, rw http.ResponseWriter, trim bool) {
	rw.Header().Add("Content-Type", "application/json")
	enc := json.NewEncoder(rw)

	if typ == "workload" {
		res := core.GetWorkloads()

		// If trim is set to true then remove the schema from the response
		if trim {
			for i := range res {
				res[i].OAMRefSchema = ""
			}
		}

		if err := enc.Encode(res); err != nil {
			h.log.Error(ErrWorkloadDefinition(err))
			http.Error(rw, ErrWorkloadDefinition(err).Error(), http.StatusInternalServerError)
		}
	}

	if typ == "trait" {
		res := core.GetTraits()

		// If trim is set to true then remove the schema from the response
		if trim {
			for i := range res {
				res[i].OAMRefSchema = ""
			}
		}

		enc := json.NewEncoder(rw)
		if err := enc.Encode(res); err != nil {
			h.log.Error(ErrTraitDefinition(err))
			http.Error(rw, ErrScopeDefinition(err).Error(), http.StatusInternalServerError)
		}
	}

	if typ == "scope" {
		res := core.GetScopes()

		// If trim is set to true then remove the schema from the response
		if trim {
			for i := range res {
				res[i].OAMRefSchema = ""
			}
		}

		enc := json.NewEncoder(rw)
		if err := enc.Encode(res); err != nil {
			h.log.Error(ErrScopeDefinition(err))
			http.Error(rw, ErrScopeDefinition(err).Error(), http.StatusInternalServerError)
		}
	}
}

func mergeMsgs(msgs []string) string {
	var finalMsgs []string

	for _, msg := range msgs {
		if msg != "" {
			finalMsgs = append(finalMsgs, msg)
		}
	}

	return strings.Join(finalMsgs, "\n")
}

func _processPattern(
	ctx context.Context,
	provider models.Provider,
	pattern core.Pattern,
	prefObj *models.Preference,
	userID string,
	isDelete bool,
	verify bool,
	skipPrintLogs bool,
) (string, error) {
<<<<<<< HEAD
	// Get the token from the context
	token, ok := ctx.Value(models.TokenCtxKey).(string)
	if !ok {
		return "", ErrRetrieveUserToken(fmt.Errorf("token not found in the context"))
	}

	// Get the kubehandler from the context
	kubeClient, ok := ctx.Value(models.KubeHanderKey).(*meshkube.Client)
	if !ok || kubeClient == nil {
		return "", ErrInvalidKubeHandler(fmt.Errorf("failed to find k8s handler"), "_processPattern couldn't find a valid k8s handler")
	}

	// Get the kubernetes config from the context
	kubecfg, ok := ctx.Value(models.KubeConfigKey).([]byte)
	if !ok || kubecfg == nil {
		return "", ErrInvalidKubeConfig(fmt.Errorf("failed to find k8s config"), "_processPattern couldn't find a valid k8s config")
	}

	// Get the kubernetes context from the context
	mk8scontext, ok := ctx.Value(models.KubeContextKey).(*models.K8sContext)
	if !ok || mk8scontext == nil {
		return "", ErrInvalidKubeContext(fmt.Errorf("failed to find k8s context"), "_processPattern couldn't find a valid k8s context")
	}

	internal := func(kubeClient *meshkube.Client, kubecfg []byte, mk8scontext *models.K8sContext) (string, error) {
		sip := &serviceInfoProvider{
			token:      token,
			provider:   provider,
			opIsDelete: isDelete,
		}
		sap := &serviceActionProvider{
			token:         token,
			provider:      provider,
			prefObj:       prefObj,
			kubeClient:    kubeClient,
			opIsDelete:    isDelete,
			userID:        userID,
			kubeconfig:    kubecfg,
			kubecontext:   mk8scontext,
			skipPrintLogs: skipPrintLogs,

			accumulatedMsgs: []string{},
			err:             nil,
		}

		chain := stages.CreateChain()
		chain.
			Add(stages.ServiceIdentifier(sip, sap)).
			Add(stages.Filler(skipPrintLogs)).
			Add(stages.Validator(sip, sap))

		if !verify {
			chain.
				Add(stages.Provision(sip, sap)).
				Add(stages.Persist(sip, sap))
		}

=======
	sip := &serviceInfoProvider{
		token:      token,
		provider:   provider,
		opIsDelete: isDelete,
	}
	sap := &serviceActionProvider{
		token:           token,
		provider:        provider,
		prefObj:         prefObj,
		kubeClient:      kubeClient,
		opIsDelete:      isDelete,
		userID:          userID,
		skipPrintLogs:   skipPrintLogs,
		accumulatedMsgs: []string{},
		err:             nil,
	}

	chain := stages.CreateChain()
	chain.
		Add(stages.Import(sip, sap)).
		Add(stages.ServiceIdentifier(sip, sap)).
		Add(stages.Filler(sap.skipPrintLogs)).
		Add(stages.Validator(sip, sap))

	if !verify {
>>>>>>> dbf799da
		chain.
			Add(func(data *stages.Data, err error, next stages.ChainStageNextFunction) {
				data.Lock.Lock()
				for k, v := range data.Other {
					if strings.HasSuffix(k, stages.ProvisionSuffixKey) {
						msg, ok := v.(string)
						if ok {
							sap.accumulatedMsgs = append(sap.accumulatedMsgs, msg)
						}
					}
				}
				data.Lock.Unlock()

				sap.err = err
			}).
			Process(&stages.Data{
				Pattern: &pattern,
				Other:   map[string]interface{}{},
			})

		return mergeMsgs(sap.accumulatedMsgs), sap.err
	}

	customK8scontexts, ok := ctx.Value(models.KubeClustersKey).([]models.K8sContext)
	if ok && len(customK8scontexts) > 0 {
		var wg sync.WaitGroup
		var lock sync.Mutex
		resp := []string{}
		errs := []string{}

		for _, c := range customK8scontexts {
			wg.Add(1)
			go func(c *models.K8sContext) {
				defer wg.Done()

				lock.Lock()
				defer lock.Unlock()

				// Generate Kube Handler
				kh, err := c.GenerateKubeHandler()
				if err != nil {
					errs = append(errs, err.Error())
					return
				}

				// Generate kube config
				kcfg, err := c.GenerateKubeConfig()
				if err != nil {
					errs = append(errs, err.Error())
					return
				}

				res, err := internal(kh, kcfg, c)
				if err != nil {
					errs = append(errs, err.Error())
					return
				}

				resp = append(resp, res)
			}(&c)
		}

		wg.Wait()

		if len(errs) == 0 {
			return mergeMsgs(resp), nil
		}

		return mergeMsgs(resp), fmt.Errorf(mergeMsgs(errs))
	}

	return internal(kubeClient, kubecfg, mk8scontext)
}

type serviceInfoProvider struct {
	provider   models.Provider
	token      string
	opIsDelete bool
}

func (sip *serviceInfoProvider) GetMesheryPatternResource(name, namespace, typ, oamType string) (*uuid.UUID, error) {
	const page = "0"
	const pageSize = "1"
	res, err := sip.provider.GetMesheryPatternResources(sip.token, pageSize, page, "", "", name, namespace, typ, oamType)
	if err != nil {
		return nil, err
	}

	if len(res.Resources) > 0 {
		return res.Resources[0].ID, nil
	}

	return nil, fmt.Errorf("resource not found")
}

func (sip *serviceInfoProvider) GetServiceMesh() (string, string) {
	return "", ""
}

func (sip *serviceInfoProvider) GetAPIVersionForKind(string) string {
	return ""
}

func (sip *serviceInfoProvider) IsDelete() bool {
	return sip.opIsDelete
}

type serviceActionProvider struct {
	token           string
	provider        models.Provider
	prefObj         *models.Preference
	kubeClient      *meshkube.Client
	opIsDelete      bool
	userID          string
	kubeconfig      []byte
	kubecontext     *models.K8sContext
	skipPrintLogs   bool
	accumulatedMsgs []string
	err             error
}

func (sap *serviceActionProvider) Terminate(err error) {
	if !sap.skipPrintLogs {
		logrus.Error(err)
	}
	sap.err = err
}

func (sap *serviceActionProvider) Provision(ccp stages.CompConfigPair) (string, error) {
	// Marshal the component
	jsonComp, err := json.Marshal(ccp.Component)
	if err != nil {
		return "", fmt.Errorf("failed to serialize the data: %s", err)
	}

	// Marshal the configuration
	jsonConfig, err := json.Marshal(ccp.Configuration)
	if err != nil {
		return "", fmt.Errorf("failed to serialize the data: %s", err)
	}

	for adapter := range ccp.Hosts {
		// Hack until adapters fix the concurrent client
		// creation issue: https://github.com/layer5io/meshery-adapter-library/issues/32
		time.Sleep(50 * time.Microsecond)

		logrus.Debugf("Adapter to execute operations on: %s", adapter)

		// Local call
		if strings.HasPrefix(adapter, string(noneLocal)) {
			resp, err := patterns.ProcessOAM(
				sap.kubeClient,
				[]string{string(jsonComp)},
				string(jsonConfig),
				sap.opIsDelete,
			)

			return resp, err
		}

		// Create mesh client
		mClient, err := meshes.CreateClient(
			context.TODO(),
			sap.kubeconfig,
			sap.kubecontext.Name,
			adapter,
		)
		if err != nil {
			return "", fmt.Errorf("error creating a mesh client: %v", err)
		}
		defer func() {
			_ = mClient.Close()
		}()

		// Execute operation on the adapter with raw data
		if strings.HasPrefix(adapter, string(rawAdapter)) {
			resp, err := mClient.MClient.ApplyOperation(context.TODO(), &meshes.ApplyRuleRequest{
				Username:  sap.userID,
				DeleteOp:  sap.opIsDelete,
				OpName:    "custom",
				Namespace: "",
			})

			return resp.String(), err
		}

		// Else it is an OAM adapter call
		resp, err := mClient.MClient.ProcessOAM(context.TODO(), &meshes.ProcessOAMRequest{
			Username:  sap.userID,
			DeleteOp:  sap.opIsDelete,
			OamComps:  []string{string(jsonComp)},
			OamConfig: string(jsonConfig),
		})

		return resp.GetMessage(), err
	}

	return "", nil
}

func (sap *serviceActionProvider) Persist(name string, svc core.Service, isUpdate bool) error {
	if !sap.opIsDelete {
		if isUpdate {
			// Do nothing
			return nil
		}

		_, err := sap.provider.SaveMesheryPatternResource(
			sap.token,
			&models.PatternResource{
				ID:        svc.ID,
				Name:      name,
				Namespace: svc.Namespace,
				Type:      svc.Type,
				OAMType:   "workload",
			},
		)

		return err
	}

	return sap.provider.DeleteMesheryPatternResource(
		sap.token,
		svc.ID.String(),
	)
}<|MERGE_RESOLUTION|>--- conflicted
+++ resolved
@@ -84,27 +84,6 @@
 		return
 	}
 
-<<<<<<< HEAD
-=======
-	// If DynamicKubeClient hasn't been created yet then create one
-	if h.config.KubeClient.DynamicKubeClient == nil {
-		if prefObj.K8SConfig == nil {
-			h.log.Error(ErrInvalidK8SConfig)
-			http.Error(rw, ErrInvalidK8SConfig.Error(), http.StatusInternalServerError)
-			return
-		}
-
-		kc, err := meshkube.New(prefObj.K8SConfig.Config)
-		if err != nil {
-			h.log.Error(ErrInvalidPattern(err))
-			http.Error(rw, ErrInvalidPattern(err).Error(), http.StatusInternalServerError)
-			return
-		}
-
-		h.config.KubeClient = kc
-	}
-
->>>>>>> dbf799da
 	msg, err := _processPattern(
 		r.Context(),
 		provider,
@@ -386,7 +365,6 @@
 	verify bool,
 	skipPrintLogs bool,
 ) (string, error) {
-<<<<<<< HEAD
 	// Get the token from the context
 	token, ok := ctx.Value(models.TokenCtxKey).(string)
 	if !ok {
@@ -434,6 +412,7 @@
 
 		chain := stages.CreateChain()
 		chain.
+			Add(stages.Import(sip, sap)).
 			Add(stages.ServiceIdentifier(sip, sap)).
 			Add(stages.Filler(skipPrintLogs)).
 			Add(stages.Validator(sip, sap))
@@ -444,33 +423,6 @@
 				Add(stages.Persist(sip, sap))
 		}
 
-=======
-	sip := &serviceInfoProvider{
-		token:      token,
-		provider:   provider,
-		opIsDelete: isDelete,
-	}
-	sap := &serviceActionProvider{
-		token:           token,
-		provider:        provider,
-		prefObj:         prefObj,
-		kubeClient:      kubeClient,
-		opIsDelete:      isDelete,
-		userID:          userID,
-		skipPrintLogs:   skipPrintLogs,
-		accumulatedMsgs: []string{},
-		err:             nil,
-	}
-
-	chain := stages.CreateChain()
-	chain.
-		Add(stages.Import(sip, sap)).
-		Add(stages.ServiceIdentifier(sip, sap)).
-		Add(stages.Filler(sap.skipPrintLogs)).
-		Add(stages.Validator(sip, sap))
-
-	if !verify {
->>>>>>> dbf799da
 		chain.
 			Add(func(data *stages.Data, err error, next stages.ChainStageNextFunction) {
 				data.Lock.Lock()
