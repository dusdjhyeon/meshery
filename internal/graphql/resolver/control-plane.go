<<<<<<< HEAD
package resolver

import (
	"context"
	"strings"

	"github.com/layer5io/meshery/internal/graphql/model"
	"github.com/layer5io/meshkit/utils"
	meshsyncmodel "github.com/layer5io/meshsync/pkg/model"
	corev1 "k8s.io/api/core/v1"
)

var (
	cpMap = map[model.MeshType]string{
		model.MeshTypeIstio: "istio-system",
	}
)

func (r *Resolver) getControlPlanes(ctx context.Context, filter *model.ControlPlaneFilter) ([]*model.ControlPlane, error) {
	objects := make([]meshsyncmodel.Object, 0)
	controlplanelist := make([]*model.ControlPlane, 0)

	for key, val := range cpMap {
		result := r.DBHandler.
			Preload("ObjectMeta", "namespace = ?", val).
			Preload("ObjectMeta.Labels").
			Preload("ObjectMeta.Annotations").
			Preload("Spec").
			Preload("Status").
			Find(&objects, "kind = ?", "Pod")
		if result.Error != nil {
			r.Log.Error(result.Error)
			return nil, result.Error
		}

		members := make([]*model.ControlPlaneMember, 0)
		for _, obj := range objects {
			if meshsyncmodel.IsObject(obj) {
				objspec := corev1.PodSpec{}
				err := utils.Unmarshal(obj.Spec.Attribute, &objspec)
				if err != nil {
					r.Log.Error(err)
					return nil, err
				}

				members = append(members, &model.ControlPlaneMember{
					Name:      obj.ObjectMeta.Name,
					Component: obj.ObjectMeta.Name,
					Version:   strings.Split(objspec.Containers[0].Image, ":")[1],
					Namespace: obj.ObjectMeta.Namespace,
				})
			}
		}

		controlplanelist = append(controlplanelist, &model.ControlPlane{
			Name:    &key,
			Members: members,
		})
	}
	return controlplanelist, nil
}

func (r *Resolver) listenToControlPlaneState(ctx context.Context, filter *model.ControlPlaneFilter) (<-chan []*model.ControlPlane, error) {
	r.controlPlaneChannel = make(chan []*model.ControlPlane)

	go func() {
		r.Log.Info("Control Plane subscription started")
		endpoint, err := subscribeToBroker(r.KubeClient, r.meshsyncChannel)
		if err != nil {
			r.Log.Error(ErrControlPlaneSubscription(err))
			disabledStatus := model.StatusDisabled
			r.operatorChannel <- &model.OperatorStatus{
				Status: &disabledStatus,
				Error: &model.Error{
					Code:        "",
					Description: err.Error(),
				},
			}
			return
		}
		r.Log.Info("Connected to broker at:", endpoint)

		select {
		case <-r.meshsyncChannel:
			status, err := r.getControlPlanes(ctx, filter)
			if err != nil {
				r.Log.Error(ErrControlPlaneSubscription(err))
				return
			}
			r.Log.Info("Controlplane status updated")
			r.controlPlaneChannel <- status
		}
	}()

	return r.controlPlaneChannel, nil
}
=======
package resolver

import (
	"context"
	"strings"

	"github.com/layer5io/meshery/internal/graphql/model"
	"github.com/layer5io/meshkit/utils"
	meshsyncmodel "github.com/layer5io/meshsync/pkg/model"
	corev1 "k8s.io/api/core/v1"
)

var (
	cpMap = map[model.MeshType]string{
		model.MeshTypeIstio: "istio-system",
	}
)

func (r *Resolver) getControlPlanes(ctx context.Context, filter *model.ControlPlaneFilter) ([]*model.ControlPlane, error) {
	objects := make([]meshsyncmodel.Object, 0)
	controlplanelist := make([]*model.ControlPlane, 0)

	for key, val := range cpMap {
		result := r.DBHandler.
			Preload("ObjectMeta", "namespace = ?", val).
			Preload("ObjectMeta.Labels").
			Preload("ObjectMeta.Annotations").
			Preload("Spec").
			Preload("Status").
			Find(&objects, "kind = ?", "Pod")
		if result.Error != nil {
			r.Log.Error(result.Error)
			return nil, result.Error
		}

		members := make([]*model.ControlPlaneMember, 0)
		for _, obj := range objects {
			if meshsyncmodel.IsObject(obj) {
				objspec := corev1.PodSpec{}
				err := utils.Unmarshal(obj.Spec.Attribute, &objspec)
				if err != nil {
					r.Log.Error(err)
					return nil, err
				}

				members = append(members, &model.ControlPlaneMember{
					Name:      obj.ObjectMeta.Name,
					Component: obj.ObjectMeta.Name,
					Version:   strings.Split(objspec.Containers[0].Image, ":")[1],
					Namespace: obj.ObjectMeta.Namespace,
				})
			}
		}

		controlplanelist = append(controlplanelist, &model.ControlPlane{
			Name:    &key,
			Members: members,
		})
	}
	return controlplanelist, nil
}

func (r *Resolver) listenToControlPlaneState(ctx context.Context, filter *model.ControlPlaneFilter) (<-chan []*model.ControlPlane, error) {
	if r.controlPlaneChannel == nil {
		r.controlPlaneChannel = make(chan []*model.ControlPlane)
	}

	go func() {
		r.Log.Info("ControlPlane subscription started")
		err := r.connectToBroker(context.TODO())
		if err != nil && err != ErrNoMeshSync {
			r.Log.Error(err)
			return
		}

		select {
		case <-r.MeshSyncChannel:
			status, err := r.getControlPlanes(ctx, filter)
			if err != nil {
				r.Log.Error(ErrControlPlaneSubscription(err))
				return
			}
			r.controlPlaneChannel <- status
		}
	}()

	return r.controlPlaneChannel, nil
}
>>>>>>> d624ec5b
<|MERGE_RESOLUTION|>--- conflicted
+++ resolved
@@ -1,187 +1,88 @@
-<<<<<<< HEAD
-package resolver
-
-import (
-	"context"
-	"strings"
-
-	"github.com/layer5io/meshery/internal/graphql/model"
-	"github.com/layer5io/meshkit/utils"
-	meshsyncmodel "github.com/layer5io/meshsync/pkg/model"
-	corev1 "k8s.io/api/core/v1"
-)
-
-var (
-	cpMap = map[model.MeshType]string{
-		model.MeshTypeIstio: "istio-system",
-	}
-)
-
-func (r *Resolver) getControlPlanes(ctx context.Context, filter *model.ControlPlaneFilter) ([]*model.ControlPlane, error) {
-	objects := make([]meshsyncmodel.Object, 0)
-	controlplanelist := make([]*model.ControlPlane, 0)
-
-	for key, val := range cpMap {
-		result := r.DBHandler.
-			Preload("ObjectMeta", "namespace = ?", val).
-			Preload("ObjectMeta.Labels").
-			Preload("ObjectMeta.Annotations").
-			Preload("Spec").
-			Preload("Status").
-			Find(&objects, "kind = ?", "Pod")
-		if result.Error != nil {
-			r.Log.Error(result.Error)
-			return nil, result.Error
-		}
-
-		members := make([]*model.ControlPlaneMember, 0)
-		for _, obj := range objects {
-			if meshsyncmodel.IsObject(obj) {
-				objspec := corev1.PodSpec{}
-				err := utils.Unmarshal(obj.Spec.Attribute, &objspec)
-				if err != nil {
-					r.Log.Error(err)
-					return nil, err
-				}
-
-				members = append(members, &model.ControlPlaneMember{
-					Name:      obj.ObjectMeta.Name,
-					Component: obj.ObjectMeta.Name,
-					Version:   strings.Split(objspec.Containers[0].Image, ":")[1],
-					Namespace: obj.ObjectMeta.Namespace,
-				})
-			}
-		}
-
-		controlplanelist = append(controlplanelist, &model.ControlPlane{
-			Name:    &key,
-			Members: members,
-		})
-	}
-	return controlplanelist, nil
-}
-
-func (r *Resolver) listenToControlPlaneState(ctx context.Context, filter *model.ControlPlaneFilter) (<-chan []*model.ControlPlane, error) {
-	r.controlPlaneChannel = make(chan []*model.ControlPlane)
-
-	go func() {
-		r.Log.Info("Control Plane subscription started")
-		endpoint, err := subscribeToBroker(r.KubeClient, r.meshsyncChannel)
-		if err != nil {
-			r.Log.Error(ErrControlPlaneSubscription(err))
-			disabledStatus := model.StatusDisabled
-			r.operatorChannel <- &model.OperatorStatus{
-				Status: &disabledStatus,
-				Error: &model.Error{
-					Code:        "",
-					Description: err.Error(),
-				},
-			}
-			return
-		}
-		r.Log.Info("Connected to broker at:", endpoint)
-
-		select {
-		case <-r.meshsyncChannel:
-			status, err := r.getControlPlanes(ctx, filter)
-			if err != nil {
-				r.Log.Error(ErrControlPlaneSubscription(err))
-				return
-			}
-			r.Log.Info("Controlplane status updated")
-			r.controlPlaneChannel <- status
-		}
-	}()
-
-	return r.controlPlaneChannel, nil
-}
-=======
-package resolver
-
-import (
-	"context"
-	"strings"
-
-	"github.com/layer5io/meshery/internal/graphql/model"
-	"github.com/layer5io/meshkit/utils"
-	meshsyncmodel "github.com/layer5io/meshsync/pkg/model"
-	corev1 "k8s.io/api/core/v1"
-)
-
-var (
-	cpMap = map[model.MeshType]string{
-		model.MeshTypeIstio: "istio-system",
-	}
-)
-
-func (r *Resolver) getControlPlanes(ctx context.Context, filter *model.ControlPlaneFilter) ([]*model.ControlPlane, error) {
-	objects := make([]meshsyncmodel.Object, 0)
-	controlplanelist := make([]*model.ControlPlane, 0)
-
-	for key, val := range cpMap {
-		result := r.DBHandler.
-			Preload("ObjectMeta", "namespace = ?", val).
-			Preload("ObjectMeta.Labels").
-			Preload("ObjectMeta.Annotations").
-			Preload("Spec").
-			Preload("Status").
-			Find(&objects, "kind = ?", "Pod")
-		if result.Error != nil {
-			r.Log.Error(result.Error)
-			return nil, result.Error
-		}
-
-		members := make([]*model.ControlPlaneMember, 0)
-		for _, obj := range objects {
-			if meshsyncmodel.IsObject(obj) {
-				objspec := corev1.PodSpec{}
-				err := utils.Unmarshal(obj.Spec.Attribute, &objspec)
-				if err != nil {
-					r.Log.Error(err)
-					return nil, err
-				}
-
-				members = append(members, &model.ControlPlaneMember{
-					Name:      obj.ObjectMeta.Name,
-					Component: obj.ObjectMeta.Name,
-					Version:   strings.Split(objspec.Containers[0].Image, ":")[1],
-					Namespace: obj.ObjectMeta.Namespace,
-				})
-			}
-		}
-
-		controlplanelist = append(controlplanelist, &model.ControlPlane{
-			Name:    &key,
-			Members: members,
-		})
-	}
-	return controlplanelist, nil
-}
-
-func (r *Resolver) listenToControlPlaneState(ctx context.Context, filter *model.ControlPlaneFilter) (<-chan []*model.ControlPlane, error) {
-	if r.controlPlaneChannel == nil {
-		r.controlPlaneChannel = make(chan []*model.ControlPlane)
-	}
-
-	go func() {
-		r.Log.Info("ControlPlane subscription started")
-		err := r.connectToBroker(context.TODO())
-		if err != nil && err != ErrNoMeshSync {
-			r.Log.Error(err)
-			return
-		}
-
-		select {
-		case <-r.MeshSyncChannel:
-			status, err := r.getControlPlanes(ctx, filter)
-			if err != nil {
-				r.Log.Error(ErrControlPlaneSubscription(err))
-				return
-			}
-			r.controlPlaneChannel <- status
-		}
-	}()
-
-	return r.controlPlaneChannel, nil
-}
->>>>>>> d624ec5b
+package resolver
+
+import (
+	"context"
+	"strings"
+
+	"github.com/layer5io/meshery/internal/graphql/model"
+	"github.com/layer5io/meshkit/utils"
+	meshsyncmodel "github.com/layer5io/meshsync/pkg/model"
+	corev1 "k8s.io/api/core/v1"
+)
+
+var (
+	cpMap = map[model.MeshType]string{
+		model.MeshTypeIstio: "istio-system",
+	}
+)
+
+func (r *Resolver) getControlPlanes(ctx context.Context, filter *model.ControlPlaneFilter) ([]*model.ControlPlane, error) {
+	objects := make([]meshsyncmodel.Object, 0)
+	controlplanelist := make([]*model.ControlPlane, 0)
+
+	for key, val := range cpMap {
+		result := r.DBHandler.
+			Preload("ObjectMeta", "namespace = ?", val).
+			Preload("ObjectMeta.Labels").
+			Preload("ObjectMeta.Annotations").
+			Preload("Spec").
+			Preload("Status").
+			Find(&objects, "kind = ?", "Pod")
+		if result.Error != nil {
+			r.Log.Error(result.Error)
+			return nil, result.Error
+		}
+
+		members := make([]*model.ControlPlaneMember, 0)
+		for _, obj := range objects {
+			if meshsyncmodel.IsObject(obj) {
+				objspec := corev1.PodSpec{}
+				err := utils.Unmarshal(obj.Spec.Attribute, &objspec)
+				if err != nil {
+					r.Log.Error(err)
+					return nil, err
+				}
+
+				members = append(members, &model.ControlPlaneMember{
+					Name:      obj.ObjectMeta.Name,
+					Component: obj.ObjectMeta.Name,
+					Version:   strings.Split(objspec.Containers[0].Image, ":")[1],
+					Namespace: obj.ObjectMeta.Namespace,
+				})
+			}
+		}
+
+		controlplanelist = append(controlplanelist, &model.ControlPlane{
+			Name:    &key,
+			Members: members,
+		})
+	}
+	return controlplanelist, nil
+}
+
+func (r *Resolver) listenToControlPlaneState(ctx context.Context, filter *model.ControlPlaneFilter) (<-chan []*model.ControlPlane, error) {
+	if r.controlPlaneChannel == nil {
+		r.controlPlaneChannel = make(chan []*model.ControlPlane)
+	}
+
+	go func() {
+		r.Log.Info("ControlPlane subscription started")
+		err := r.connectToBroker(context.TODO())
+		if err != nil && err != ErrNoMeshSync {
+			r.Log.Error(err)
+			return
+		}
+
+		select {
+		case <-r.MeshSyncChannel:
+			status, err := r.getControlPlanes(ctx, filter)
+			if err != nil {
+				r.Log.Error(ErrControlPlaneSubscription(err))
+				return
+			}
+			r.controlPlaneChannel <- status
+		}
+	}()
+
+	return r.controlPlaneChannel, nil
+}