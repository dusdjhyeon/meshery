import { trueRandom } from '../lib/trueRandom';
import jsYaml from 'js-yaml';
import { findWorkloadByName } from './workloadFilter';
import { EVENT_TYPES } from './Enum';
import _ from 'lodash';
import { getWebAdress } from './webApis';
import { APPLICATION, DESIGN, FILTER } from '../constants/navigator';
import { Tooltip } from '@mui/material';

/**
 * Check if an object is empty
 *
 * @param {Object} obj
 *
 * @returns {Boolean} if obj is empty
 */
export function isEmptyObj(obj) {
  return (
    !obj ||
    (obj && Object.keys(obj).length === 0 && Object.getPrototypeOf(obj) === Object.prototype)
  );
}

/**
 * Check if array is empty
 *
 * @param {Array} arr
 * @returns {Boolean} if arr is empty
 */
export function isEmptyArr(arr) {
  return arr && arr.length === 0;
}

/**
 * Check if two arrays are equal
 *
 * @param {Array} arr1
 * @param {Array} arr2
 * @param {Boolean} orderMatters
 * @returns
 */
export function isEqualArr(arr1, arr2, orderMatters = true) {
  if (arr1 === arr2) return true;
  if (arr1 == null || arr2 == null) return false;
  if (arr1.length !== arr2.length) return false;

  if (!orderMatters) {
    arr1.sort();
    arr2.sort();
  }

  for (var i = 0; i < arr1.length; ++i) {
    if (arr1[i] !== arr2[i]) return false;
  }
  return true;
}

/**
 * ScrollToTop scrolls the window to top
 *
 * @param {(
 * "auto"
 * |"smooth"
 * |"inherit"
 * |"initial"
 * |"revert"
 * |"unset"
 * )} behavior : scroll-behaviour, see https://developer.mozilla.org/en-US/docs/Web/CSS/scroll-behavior
 */
export function scrollToTop(behavior = 'smooth') {
  setTimeout(() => {
    window.scrollTo({
      top: 0,
      left: 0,
      behavior,
    });
  }, 0);
}

/**
 * Generates random Pattern Name with the prefix meshery_
 */
export function randomPatternNameGenerator() {
  return 'meshery_' + Math.floor(trueRandom() * 100);
}

/**
 * Returns number of components in Pattern/Application/Filters file
 */
export function getComponentsinFile(file) {
  if (file) {
    try {
      let keys = Object.keys(jsYaml.load(file).services);
      return keys.length;
    } catch (e) {
      if (e.reason?.includes('expected a single document')) {
        return file.split('---').length;
      }
    }
  }
  return 0;
}

export function generateValidatePayload(pattern_file, workloadTraitSet) {
  let pattern = jsYaml.loadAll(pattern_file);
  const services = pattern[0]?.services;
  if (!services) {
    return { err: 'Services not found in the design' };
  }

  const validationPayloads = {};

  for (const serviceId in services) {
    let valueType;

    let { workload } = findWorkloadByName(services[serviceId].type, workloadTraitSet);

    if (!(workload && workload?.oam_ref_schema)) {
      continue;
    }
    const schema = workload.oam_ref_schema;
    const value = services[serviceId]?.settings;
    if (!value) {
      continue;
    }
    valueType = 'JSON';
    const validationPayload = {
      schema,
      value: JSON.stringify(value),
      valueType,
    };
    validationPayloads[serviceId] = validationPayload;
  }

  return validationPayloads;
}

export function updateURLs(urlsSet, newUrls, eventType) {
  switch (eventType) {
    case EVENT_TYPES.DELETED:
      newUrls.forEach((url) => {
        urlsSet.delete(url);
      });
      break;
    case EVENT_TYPES.ADDED:
    case EVENT_TYPES.MODIFIED:
      newUrls.forEach((url) => {
        urlsSet.add(url);
      });
  }
}

/**
 * Gets the raw b64 file and convert it to Binary
 *
 * @param {string} file
 * @returns
 */
export function getDecodedFile(file) {
  // Extract base64-encoded content
  var encodedContent = file.split(';base64,')[1];

  // Decode base64 content
  return atob(encodedContent);
}

/**
 * Gets the raw b64 file and convert it to uint8Array
 *
 * @param {string} file
 * @returns {array} - return array of uint8Array
 */
export const getUnit8ArrayDecodedFile = (dataUrl) => {
  // Extract base64 content
  const [, base64Content] = dataUrl.split(';base64,');

  // Decode base64 content
  const decodedContent = atob(base64Content);

  // Convert decoded content to Uint8Array directly
  const uint8Array = Uint8Array.from(decodedContent, (char) => char.charCodeAt(0));

  return Array.from(uint8Array);
};

/**
 * Change the value of a property in RJSF schema
 *
 * @param {string} schema - RJSF schema
 * @param {string} propertyPath - path of the property to be modified
 * @param {any} newValue - new value to be set
 * @returns {object} - modified schema
 */
export const modifyRJSFSchema = (schema, propertyPath, newValue) => {
  const clonedSchema = _.cloneDeep(schema);
  _.set(clonedSchema, propertyPath, newValue);
  return clonedSchema;
};

/**
 * get sharable link with same and host and protocol, here until meshery cloud interception
 * @param {Object.<string,string>} sharedResource
 * @returns {string}
 */
export function getSharableCommonHostAndprotocolLink(sharedResource) {
  const webAddr = getWebAdress() + '/extension/meshmap';
  if (sharedResource?.application_file) {
    return `${webAddr}?${APPLICATION}=${sharedResource.id}`;
  }
  if (sharedResource?.pattern_file) {
    return `${webAddr}?${DESIGN}=${sharedResource.id}`;
  }
  if (sharedResource?.filter_resource) {
    return `${webAddr}?${FILTER}=${sharedResource.id}`;
  }

  return '';
}

/**
 * Retrieves the value of a specified column from a row of data.
 *
 * @param {Array} rowData - The array representing the row of data.
 * @param {string} columnName - The name of the column whose value you want to retrieve.
 * @param {Array} columns - An array of column definitions.
 * @returns {*} The value of the specified column in the row, or undefined if not found.
 */

export const getColumnValue = (rowData, columnName, columns) => {
  const columnIndex = columns.findIndex((column) => column.name === columnName);
  return rowData[columnIndex];
};

/**
 * Filter the columns to show in visibility switch.
 *
 * @param {string} columns - Full list of columns name.
 *
 */

export const getVisibilityColums = (columns) => {
  return columns.filter((col) => col?.options?.display !== false);
};

export function JsonParse(item, safe = true) {
  if (typeof item === 'string') {
    try {
      return JSON.parse(item || '{}');
    } catch (e) {
      if (safe) {
        return {};
      }
      throw e;
    }
  }

  return item;
}

export const ConditionalTooltip = ({ value, maxLength, ...restProps }) => {
  return value?.length > maxLength ? (
    <Tooltip title={value} arrow placement="top">
      <div
        style={{
          maxWidth: '15rem',
          overflow: 'hidden',
          textOverflow: 'ellipsis',
          whiteSpace: 'nowrap',
        }}
        {...restProps}
      >
        {`${value.slice(0, maxLength)}...`}
      </div>
    </Tooltip>
  ) : (
    <div
      style={{
        maxWidth: '15rem',
        overflow: 'hidden',
        textOverflow: 'ellipsis',
        whiteSpace: 'nowrap',
      }}
      {...restProps}
    >
      {value}
    </div>
  );
};

/**
<<<<<<< HEAD
 * Add underscore to camal case variable name.
 *
 * @param {string} value - An array of column definitions.
 *
 */

export const camelcaseToSnakecase = (value) => {
  return value?.replace(/[A-Z]/g, (match) => `_${match.toLowerCase()}`);
=======
 * Handle scroll event for infinite scrolling
 *
 * @param {string} scrollingView - The view identifier for which scrolling is handled
 * @param {function} setPage - The function to set the page state
 * @param {object} scrollRef - Reference to the scroll element
 * @param {number} buffer - The buffer value for infinite scrolling
 * @returns {function} - Scroll event handler function
 */
export const createScrollHandler = (scrollingView, setPage, scrollRef, buffer) => (event) => {
  const div = event.target;
  if (div.scrollTop >= div.scrollHeight - div.clientHeight - buffer) {
    setPage((prevPage) => ({
      ...prevPage,
      [scrollingView]: prevPage[scrollingView] + 1,
    }));
  }

  scrollRef.current = div.scrollTop;
>>>>>>> 48226605
};<|MERGE_RESOLUTION|>--- conflicted
+++ resolved
@@ -288,16 +288,6 @@
 };
 
 /**
-<<<<<<< HEAD
- * Add underscore to camal case variable name.
- *
- * @param {string} value - An array of column definitions.
- *
- */
-
-export const camelcaseToSnakecase = (value) => {
-  return value?.replace(/[A-Z]/g, (match) => `_${match.toLowerCase()}`);
-=======
  * Handle scroll event for infinite scrolling
  *
  * @param {string} scrollingView - The view identifier for which scrolling is handled
@@ -316,5 +306,15 @@
   }
 
   scrollRef.current = div.scrollTop;
->>>>>>> 48226605
+};
+
+/**
+ * Add underscore to camal case variable name.
+ *
+ * @param {string} value - An array of column definitions.
+ *
+ */
+
+export const camelcaseToSnakecase = (value) => {
+  return value?.replace(/[A-Z]/g, (match) => `_${match.toLowerCase()}`);
 };