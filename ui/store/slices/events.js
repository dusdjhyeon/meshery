<<<<<<< HEAD
import { createEntityAdapter, createSlice } from '@reduxjs/toolkit';
import { SEVERITY, STATUS } from '../../components/NotificationCenter/constants';
=======
import { createEntityAdapter, createSlice } from '@reduxjs/toolkit'
import { SEVERITY, STATUS, validateEvents } from '../../components/NotificationCenter/constants'
>>>>>>> 6640f6f8

const initialState = {
  current_view: {
    page: 1,
    page_size: 10,
    filters: {
      initial: true,
    },
    has_more: true,
  },

  isNotificationCenterOpen: false,
};

const defaultEventProperties = {
  severity: SEVERITY.INFO,
  status: STATUS.UNREAD,
};

const eventsEntityAdapter = createEntityAdapter({
  selectId: (event) => event.id,
  //sort based on update_at timestamp(utc)
  sortComparer: (a, b) => {
    if (b?.created_at?.localeCompare && a?.created_at?.localeCompare) {
      return b.created_at?.localeCompare(a.created_at);
    }
    return 0;
  },
});

export const eventsSlice = createSlice({
  name: 'events',
  initialState: eventsEntityAdapter.getInitialState(initialState),
  reducers: {
    clearEvents: (state) => {
      state.events = [];
    },

    setEvents: (state, action) => {
      // state.events = action.payload || []
      eventsEntityAdapter.removeAll(state);
      eventsEntityAdapter.addMany(state, action.payload);

      state.current_view.has_more = action.payload.length == 0 ? false : true;
    },

    pushEvents: (state, action) => {
      // state.events = [...state.events, ...action.payload]
      eventsEntityAdapter.addMany(state, action.payload);
      state.current_view.has_more = action.payload.length == 0 ? false : true;
    },

    pushEvent: (state, action) => {
      const event = {
        ...action.payload,
        severity: action.payload?.severity?.trim() || defaultEventProperties.severity,
        status: action.payload?.status?.trim() || defaultEventProperties.status,
      };
      eventsEntityAdapter.addOne(state, event);
      // state.events = [event, ...state.events]
    },

    updateEvent: eventsEntityAdapter.updateOne,
    deleteEvent: eventsEntityAdapter.removeOne,

    clearCurrentView: (state) => {
      state.current_view = initialState.current_view;
      state.events = [];
    },

    setCurrentView: (state, action) => {
      state.current_view = action.payload;
    },

    toggleNotificationCenter: (state) => {
      state.isNotificationCenterOpen = !state.isNotificationCenterOpen;
    },

    closeNotificationCenter: (state) => {
      state.isNotificationCenterOpen = false;
    },
  },
});

// Action creators are generated for each case reducer function
export const {
  pushEvent,
  clearEvents,
  setEvents,
  clearCurrentView,
  pushEvents,
  setCurrentView,
  updateEvent,
  deleteEvent: removeEvent,
  toggleNotificationCenter,
  closeNotificationCenter,
} = eventsSlice.actions;

export default eventsSlice.reducer;

export const loadEvents = (fetch, page, filters) => async (dispatch, getState) => {
  const currentView = getState().events.current_view;
  try {
    const { data } = await fetch({ page, filters });
    dispatch(
      setCurrentView({
        ...currentView,
        page,
        filters,
      }),
    );
    if (page <= 1) {
<<<<<<< HEAD
      dispatch(setEvents(data?.events));
      return;
    }
    dispatch(pushEvents(data?.events || []));
=======
      dispatch(setEvents(validateEvents(data?.events || []) ))
      return
    }
    dispatch(pushEvents( validateEvents(data?.events || [])))
>>>>>>> 6640f6f8
  } catch (e) {
    console.error('Error while setting events in store --loadEvents', e);
    return;
  }
};

export const loadNextPage = (fetch) => async (dispatch, getState) => {
  const currentView = getState().events.current_view;
  dispatch(loadEvents(fetch, currentView.page + 1, currentView.filters));
};

export const changeEventStatus = (mutator, id, status) => async (dispatch, getState) => {
  const currentView = getState().events.current_view;

  dispatch(
    updateEvent({
      id,
      changes: {
        status,
        is_visible: currentView?.filters?.status ? false : true, //if status filter is applied, then remove the event from view
      },
    }),
  );
  mutator({ id, status });
};

export const deleteEvent = (mutator, id) => async (dispatch) => {
  dispatch(updateEvent({ id, changes: { is_visible: false } }));
  mutator({ id });
};

//selectors

//select all events
export const selectEvents = (state) => {
  return eventsEntityAdapter.getSelectors().selectAll(state.events);
};

export const selectEventById = (state, id) => {
  return eventsEntityAdapter.getSelectors().selectById(state.events, id);
};<|MERGE_RESOLUTION|>--- conflicted
+++ resolved
@@ -1,10 +1,5 @@
-<<<<<<< HEAD
-import { createEntityAdapter, createSlice } from '@reduxjs/toolkit';
-import { SEVERITY, STATUS } from '../../components/NotificationCenter/constants';
-=======
 import { createEntityAdapter, createSlice } from '@reduxjs/toolkit'
 import { SEVERITY, STATUS, validateEvents } from '../../components/NotificationCenter/constants'
->>>>>>> 6640f6f8
 
 const initialState = {
   current_view: {
@@ -117,17 +112,10 @@
       }),
     );
     if (page <= 1) {
-<<<<<<< HEAD
-      dispatch(setEvents(data?.events));
-      return;
-    }
-    dispatch(pushEvents(data?.events || []));
-=======
       dispatch(setEvents(validateEvents(data?.events || []) ))
       return
     }
     dispatch(pushEvents( validateEvents(data?.events || [])))
->>>>>>> 6640f6f8
   } catch (e) {
     console.error('Error while setting events in store --loadEvents', e);
     return;
