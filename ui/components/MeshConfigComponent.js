--- conflicted
+++ resolved
@@ -145,7 +145,6 @@
       k8sfileError : false,
       ts : new Date(),
 
-<<<<<<< HEAD
       operatorInstalled: false,
       operatorVersion: "N/A",
       meshSyncInstalled: false,
@@ -159,16 +158,7 @@
 
       meshSyncStatusEventsSubscription: null,
       operatorStatusEventsSubscription: null,
-=======
-      operatorInstalled : false,
-      operatorVersion : "N/A",
-      meshSyncInstalled : false,
-      meshSyncVersion : "N/A",
-      NATSInstalled : false,
-      NATSVersion : "N/A",
-
-      operatorSwitch : false,
->>>>>>> 03ca3838
+
     };
     this.ref = React.createRef();
   }
@@ -207,7 +197,6 @@
       }
     });
 
-<<<<<<< HEAD
 
     let operatorStatusEventsSubscription = subscribeOperatorStatusEvents(self.setOperatorState);
     fetchMesheryOperatorStatus().subscribe({
@@ -224,13 +213,6 @@
   componentWillUnmount () {
     this.state.meshSyncStatusEventsSubscription.dispose()
     this.state.operatorStatusEventsSubscription.dispose()
-=======
-    subscribeOperatorStatusEvents(self.setOperatorState);
-    fetchMesheryOperatorStatus().subscribe({ next : (res) => {
-      self.setOperatorState(res);
-    },
-    error : (err) => console.log("error at operator scan: " + err), });
->>>>>>> 03ca3838
   }
 
   setOperatorState = (res) => {
@@ -245,17 +227,11 @@
     if (res.operator?.status === "ENABLED") {
       self.setState({operatorProcessing: false})
       res.operator?.controllers?.forEach((controller) => {
-<<<<<<< HEAD
         if (controller.name === "broker" && controller.status == "CONNECTED") {
           self.setState({
             NATSState: controller.status,
             NATSVersion: controller.version,
           });
-=======
-        if (controller.name === "broker" && controller.status == "ENABLED") {
-          self.setState({ NATSInstalled : true,
-            NATSVersion : controller.version, });
->>>>>>> 03ca3838
         } else if (controller.name === "meshsync" && controller.status == "ENABLED") {
           self.setState({ meshSyncInstalled : true,
             meshSyncVersion : controller.version, });
@@ -276,7 +252,6 @@
 
 
     self.setState({
-<<<<<<< HEAD
       operatorInstalled: false,
       NATSState: "UNKNOWN",
       meshSyncInstalled: false,
@@ -284,15 +259,6 @@
       operatorVersion: "N/A",
       meshSyncVersion: "N/A",
       NATSVersion: "N/A",
-=======
-      operatorInstalled : false,
-      NATSInstalled : false,
-      meshSyncInstalled : false,
-      operatorSwitch : false,
-      operatorVersion : "N/A",
-      meshSyncVersion : "N/A",
-      NATSVersion : "N/A",
->>>>>>> 03ca3838
     });
 
     return false;
@@ -559,7 +525,6 @@
   handleMeshSyncClick = () => {
     this.props.updateProgress({ showProgress : true });
     const self = this;
-<<<<<<< HEAD
 
     deployMeshSync().subscribe({
       next: (res) => {
@@ -579,36 +544,11 @@
       },
       error: self.handleError("Failed to request Meshsync redeployment"),
     });
-
-=======
-    fetchMesheryOperatorStatus().subscribe({ next : (res) => {
-      let [, operatorInformation] = getOperatorStatusFromQueryResult(res);
-      self.props.updateProgress({ showProgress : false });
-      setState({ meshSyncVersion : operatorInformation.meshSyncVersion,
-        meshSyncInstalled : operatorInformation.meshSyncInstalled, });
-      if (operatorInformation.meshSyncInstalled == true) {
-        this.props.enqueueSnackbar("MeshSync was successfully pinged!", { variant : "success",
-          autoHideDuration : 2000,
-          action : (key) => (
-            <IconButton key="close" aria-label="Close" color="inherit" onClick={() => self.props.closeSnackbar(key)}>
-              <CloseIcon />
-            </IconButton>
-          ), });
-      } else {
-        self.handleError("MeshSync could not be reached")("MeshSync is disabled");
-      }
-    },
-    error : self.handleError("MeshSync could not be pinged"), });
->>>>>>> 03ca3838
   };
 
   handleError = (msg) => (error) => {
-<<<<<<< HEAD
     this.props.updateProgress({ showProgress: false });
     self.setOperatorState(res);
-=======
-    this.props.updateProgress({ showProgress : false });
->>>>>>> 03ca3838
     const self = this;
     this.props.enqueueSnackbar(`${msg}: ${error}`, { variant : "error",
       action : (key) => (
@@ -796,7 +736,6 @@
                 </ListItem>
               </List>
             </Grid>
-<<<<<<< HEAD
             {operatorInstalled && 
             <>
               <Grid item xs={12} md={4}>
@@ -837,28 +776,6 @@
               </Grid>
             </>
             }
-=======
-            <Grid item xs={12} md={4}>
-              <List>
-                <ListItem>
-                  <Tooltip
-                    title={meshSyncInstalled
-                      ? `Version: ${meshSyncVersion}`
-                      : "Not Available"}
-                    aria-label="meshSync"
-                  >
-                    <Chip
-                      label={"MeshSync"}
-                      onClick={self.handleMeshSyncClick}
-                      icon={<img src="/static/img/meshsync.svg" className={classes.icon} />}
-                      variant="outlined"
-                      data-cy="chipMeshSync"
-                    />
-                  </Tooltip>
-                </ListItem>
-              </List>
-            </Grid>
->>>>>>> 03ca3838
           </Grid>
           <Grid container spacing={1}>
             <Grid item xs={12} md={4}>
@@ -888,13 +805,7 @@
             <Grid item xs={12} md={4}>
               <List>
                 <ListItem>
-<<<<<<< HEAD
                   <ListItemText primary="NATS State" secondary={NATSState} />
-=======
-                  <ListItemText primary="NATS State" secondary={NATSInstalled
-                    ? "Active"
-                    : "Disabled"} />
->>>>>>> 03ca3838
                 </ListItem>
                 <ListItem>
                   <ListItemText primary="NATS Version" secondary={NATSVersion} />
