import React from 'react';
import PropTypes from 'prop-types';
import Button from '@material-ui/core/Button';
import { withStyles } from '@material-ui/core/styles';
import {
  NoSsr, FormGroup, InputAdornment, Chip, IconButton, MenuItem, Tooltip, Paper, Grid, FormControlLabel, Switch
} from '@material-ui/core';
import TextField from '@material-ui/core/TextField';
import List from '@material-ui/core/List';
import ListItem from '@material-ui/core/ListItem';
import ListItemText from '@material-ui/core/ListItemText';
import blue from '@material-ui/core/colors/blue';
import CloudUploadIcon from '@material-ui/icons/CloudUpload';
import { connect } from 'react-redux';
import { bindActionCreators } from 'redux';
import { withRouter } from 'next/router';
import { withSnackbar } from 'notistack';
import CloseIcon from '@material-ui/icons/Close';
import { updateK8SConfig, updateProgress } from "../lib/store";
import dataFetch from '../lib/data-fetch';
import subscribeOperatorStatusEvents from './graphql/subscriptions/OperatorStatusSubscription';
import subscribeMeshSyncStatusEvents from './graphql/subscriptions/MeshSyncStatusSubscription';
import changeOperatorState from './graphql/mutations/OperatorStatusMutation';
import fetchMesheryOperatorStatus from './graphql/queries/OperatorStatusQuery';
import PromptComponent from "./PromptComponent";

const styles = (theme) => ({
  root: {
    padding: theme.spacing(5),
  },
  buttons: {
    display: 'flex',
    justifyContent: 'flex-end',
  },
  button: {
    marginTop: theme.spacing(3),
    marginLeft: theme.spacing(1),
  },
  buttonsCluster: {
    display: 'flex',
    justifyContent: 'center',
  },
  margin: {
    margin: theme.spacing(1),
  },
  alreadyConfigured: {
    textAlign: 'center',
    padding: theme.spacing(20),
  },
  colorSwitchBase: {
    color: blue[300],
    '&$colorChecked': {
      color: blue[500],
      '& + $colorBar': {
        backgroundColor: blue[500],
      },
    },
  },
  colorBar: {},
  colorChecked: {},
  fileLabel: {
    width: '100%',
  },
  fileLabelText: {
  },
  inClusterLabel: {
    paddingRight: theme.spacing(2),
  },
  alignCenter: {
    textAlign: 'center',
  },
  alignLeft: {
    textAlign: 'left',
    marginBottom: theme.spacing(2),
  },
  fileInputStyle: {
    opacity: '0.01',
  },
  icon: {
    width: theme.spacing(2.5),
  },
  configure: {
    display: 'inline-block',
    width: '48%',
    wordWrap: 'break-word',
    [theme.breakpoints.down(945)]: {
      width: '100%',
    },
  },
  vertical: {
    display: 'inline-block',
    height: 150,
    marginBottom: -60,
    [theme.breakpoints.down(945)]: {
      display: 'none',
    },
  },
  horizontal: {
    display: 'none',
    [theme.breakpoints.down(945)]: {
      display: 'block',
    },
  },
  formconfig: {
    display: 'inline-block',
    marginLeft: 30,
    [theme.breakpoints.up(946)]: {
      width: '45%',
    },
    [theme.breakpoints.down(945)]: {
      width: '100%',
      marginLeft: 0,
    },
  },
  currentConfigHeading: {
    display: 'inline-block',
    width: '48%',
    textAlign: 'center',
    [theme.breakpoints.down(945)]: {
      width: '100%',
    },
  },
  changeConfigHeading: {
    display: 'inline-block',
    width: '48%',
    textAlign: 'center',
    [theme.breakpoints.down(945)]: {
      display: 'none',
    },
  },
  changeConfigHeadingOne: {
    display: 'none',
    [theme.breakpoints.down(945)]: {
      display: 'inline-block',
      width: '100%',
      textAlign: 'center',
    },
  },
  buttonconfig: {
    display: 'inline-block',
    width: '48%',
    [theme.breakpoints.down(945)]: {
      width: '100%',
    },
  },
  paper: {
    padding: theme.spacing(2),
  },
  heading: {
    textAlign: 'center',
  },
  grey: {
    background: "WhiteSmoke",
    padding: theme.spacing(2),
    borderRadius: "inherit",
  }
});

class MeshConfigComponent extends React.Component {
  constructor(props) {
    super(props);
    const {
      inClusterConfig, contextName, clusterConfigured, k8sfile, configuredServer,
    } = props;
    this.state = {
      inClusterConfig, // read from store
      inClusterConfigForm: inClusterConfig,
      k8sfile, // read from store
      k8sfileElementVal: '',
      contextName, // read from store
      contextNameForForm: '',
      contextsFromFile: [],
      clusterConfigured, // read from store
      configuredServer,
      k8sfileError: false,
      ts: new Date(),

      operatorInstalled: false,
      operatorVersion: "N/A",
      meshSyncInstalled: false,
      meshSyncVersion: "N/A",
      NATSInstalled: false,
      NATSVersion: "N/A",

      operatorSwitch: false,
    };
    this.ref = React.createRef();
  }

  static getDerivedStateFromProps(props, state) {
    const {
      inClusterConfig, contextName, clusterConfigured, k8sfile, configuredServer,
    } = props;
    if (props.ts > state.ts) {
      return {
        inClusterConfig,
        k8sfile,
        k8sfileElementVal: '',
        contextName,
        clusterConfigured,
        configuredServer,
        ts: props.ts,
      };
    }
    return {};
  }

  componentDidMount() {
    const self = this;
    // Subscribe to the operator events
    subscribeMeshSyncStatusEvents(res => {
      if (res.meshsync?.error) {
        self.handleError(res.meshsync?.error?.description || "MeshSync could not be reached")
        return
      }
    })

    subscribeOperatorStatusEvents(self.setOperatorState)
    fetchMesheryOperatorStatus()
      .then(res => {
        self.setOperatorState(res)
      }
      )
      .catch(err =>
        console.log("error at operator scan: " + err)
      )
  }

  setOperatorState = (res) => {
    const self = this;
    if (res.operator?.error) {
      self.handleError(res.operator?.error?.description || "Operator could not be reached")
      return
    }

    if (res.operator?.status === "ENABLED") {
      self.setState({
        operatorInstalled: true,
        NATSInstalled: true,
        meshSyncInstalled: true,
        operatorSwitch: true,
      })
      return
    }

    self.setState({
      operatorInstalled: false,
      NATSInstalled: false,
      meshSyncInstalled: false,
      operatorSwitch: false,
    })
  }

  handleOperatorSwitch = () => {
    const self = this;
    const variables = {
      status: `${!self.state.operatorSwitch ? "ENABLED" : "DISABLED"}`,
    }
    self.props.updateProgress({ showProgress: true })

    changeOperatorState((response, errors) => {
      self.props.updateProgress({ showProgress: false });
      if (errors !== undefined) {
        self.handleError("Operator action failed")
      }
<<<<<<< HEAD
      self.props.enqueueSnackbar('Operator ' + response, {
=======
      self.props.enqueueSnackbar('Operator '+response.operatorStatus.toLowerCase(), {
>>>>>>> 845f287b
        variant: 'success',
        autoHideDuration: 2000,
        action: (key) => (
          <IconButton
            key="close"
            aria-label="Close"
            color="inherit"
            onClick={() => self.props.closeSnackbar(key)}
          >
            <CloseIcon />
          </IconButton>
        ),
      });
      self.setState((state) => ({ operatorSwitch: !state.operatorSwitch }))
    }, variables);
  }


  handleChange = (name) => {
    const self = this;
    return (event) => {
      if (name === 'inClusterConfigForm') {
        self.setState({ [name]: event.target.checked, ts: new Date() });
        return;
      }
      if (name === 'k8sfile') {
        if (event.target.value !== '') {
          self.setState({ k8sfileError: false });
        }
        self.setState({ k8sfileElementVal: event.target.value });
        self.fetchContexts();
      }
      self.setState({ [name]: event.target.value, ts: new Date() });
      this.handleSubmit();
    };
  }

  handleSubmit = () => {
    const { inClusterConfigForm, k8sfile } = this.state;
    if (!inClusterConfigForm && k8sfile === '') {
      this.setState({ k8sfileError: true });
      return;
    }
    this.submitConfig();
  }

  fetchContexts = () => {
    const { inClusterConfigForm } = this.state;
    const fileInput = document.querySelector('#k8sfile');
    const formData = new FormData();
    if (inClusterConfigForm) {
      return;
    }
    if (fileInput.files.length == 0) {
      this.setState({ contextsFromFile: [], contextNameForForm: '' });
      return;
    }
    // formData.append('contextName', contextName);
    formData.append('k8sfile', fileInput.files[0]);
    this.props.updateProgress({ showProgress: true });
    const self = this;
    dataFetch('/api/k8sconfig/contexts', {
      credentials: 'same-origin',
      method: 'POST',
      credentials: 'include',
      body: formData,
    }, (result) => {
      this.props.updateProgress({ showProgress: false });
      if (typeof result !== 'undefined') {
        let ctName = '';
        result.forEach(({ contextName, currentContext }) => {
          if (currentContext) {
            ctName = contextName;
          }
        });
        self.setState({ contextsFromFile: result, contextNameForForm: ctName });
        self.submitConfig();
      }
    }, self.handleError("Kubernetes config could not be validated"));
  }

  submitConfig = () => {
    const { inClusterConfigForm, k8sfile, contextNameForForm } = this.state;
    const fileInput = document.querySelector('#k8sfile');
    const formData = new FormData();
    formData.append('inClusterConfig', inClusterConfigForm ? 'on' : ''); // to simulate form behaviour of a checkbox
    if (!inClusterConfigForm) {
      formData.append('contextName', contextNameForForm);
      formData.append('k8sfile', fileInput.files[0]);
    }
    this.props.updateProgress({ showProgress: true });
    const self = this;
    dataFetch('/api/k8sconfig', {
      credentials: 'same-origin',
      method: 'POST',
      credentials: 'include',
      body: formData,
    }, (result) => {
      this.props.updateProgress({ showProgress: false });
      if (typeof result !== 'undefined') {
<<<<<<< HEAD
        //prompt
        const modal = this.ref.current;
        setTimeout(async () => {
          let response = await modal.show({ title: "", subtitle: "", options: ["yes", "no"] });
          if (response == "yes") {
            this.setState({ clusterConfigured: true, configuredServer: result.configuredServer, contextName: result.contextName });
            this.props.enqueueSnackbar('Kubernetes config was successfully validated!', {
              variant: 'success',
              autoHideDuration: 2000,
              action: (key) => (
                <IconButton
                  key="close"
                  aria-label="Close"
                  color="inherit"
                  onClick={() => self.props.closeSnackbar(key)}
                >
                  <CloseIcon />
                </IconButton>
              ),
            });
            this.props.updateK8SConfig({
              k8sConfig: {
                inClusterConfig: inClusterConfigForm, k8sfile, contextName: result.contextName, clusterConfigured: true, configuredServer: result.configuredServer,
              },
            });
          } else {
            this.setState({k8sfileElementVal: '', contextNameForForm: ''})
          }
        }, 100);
=======
        // Prompt
        this.setState({ clusterConfigured: true, configuredServer: result.configuredServer, contextName: result.contextName });
        this.props.enqueueSnackbar('Kubernetes config was successfully validated!', {
          variant: 'success',
          autoHideDuration: 2000,
          action: (key) => (
            <IconButton
              key="close"
              aria-label="Close"
              color="inherit"
              onClick={() => self.props.closeSnackbar(key)}
            >
              <CloseIcon />
            </IconButton>
          ),
        });
        this.props.updateK8SConfig({
          k8sConfig: {
            inClusterConfig: inClusterConfigForm, k8sfile, contextName: result.contextName, clusterConfigured: true, configuredServer: result.configuredServer,
          },
        });
>>>>>>> 845f287b
      }
    }, self.handleError("Kubernetes config could not be validated"));
  }

  handleKubernetesClick = () => {
    this.props.updateProgress({ showProgress: true });
    const self = this;
    dataFetch('/api/k8sconfig/ping', {
      credentials: 'same-origin',
      credentials: 'include',
    }, (result) => {
      this.props.updateProgress({ showProgress: false });
      if (typeof result !== 'undefined') {
        this.props.enqueueSnackbar('Kubernetes was successfully pinged!', {
          variant: 'success',
          autoHideDuration: 2000,
          action: (key) => (
            <IconButton
              key="close"
              aria-label="Close"
              color="inherit"
              onClick={() => self.props.closeSnackbar(key)}
            >
              <CloseIcon />
            </IconButton>
          ),
        });
      }
    }, self.handleError("Kubernetes config could not be validated"));
  }

  handleOperatorClick = () => {
    this.props.updateProgress({ showProgress: true });
    const self = this;
    dataFetch('/api/system/operator/status', {
      credentials: 'same-origin',
      credentials: 'include',
    }, (result) => {
      this.setState({ operatorInstalled: result["operator-installed"] == "true" ? true : false, NATSInstalled: result["broker-installed"] == "true" ? true : false, meshSyncInstalled: result["meshsync-installed"] == "true" ? true : false })
      this.props.updateProgress({ showProgress: false });
      if (typeof result !== 'undefined') {
        this.props.enqueueSnackbar('Operator was successfully pinged!', {
          variant: 'success',
          autoHideDuration: 2000,
          action: (key) => (
            <IconButton
              key="close"
              aria-label="Close"
              color="inherit"
              onClick={() => self.props.closeSnackbar(key)}
            >
              <CloseIcon />
            </IconButton>
          ),
        });
      }
    }, self.handleError("Operator could not be pinged"));
  }

  handleError = (msg) => (error) => {
    this.props.updateProgress({ showProgress: false });
    const self = this;
    this.props.enqueueSnackbar(`${msg}: ${error}`, {
      variant: "error",
      action: (key) => (
        <IconButton key="close" aria-label="Close" color="inherit" onClick={() => self.props.closeSnackbar(key)}>
          <CloseIcon />
        </IconButton>
      ),
      autoHideDuration: 7000,
    });
  };


  handleReconfigure = () => {
    const self = this;
    dataFetch('/api/k8sconfig', {
      credentials: 'same-origin',
      method: 'DELETE',
      credentials: 'include',
    }, (result) => {
      this.props.updateProgress({ showProgress: false });
      if (typeof result !== 'undefined') {
<<<<<<< HEAD
        //prompt
        const modal = this.ref.current;
        setTimeout(async () => {
          let response = await modal.show({ title: "", subtitle: "", options: ["yes", "no"] });
          if (response == "yes") {
            this.setState({
              inClusterConfigForm: false,
              inClusterConfig: false,
              k8sfile: '',
              k8sfileElementVal: '',
              k8sfileError: false,
              contextName: '',
              contextNameForForm: '',
              clusterConfigured: false,
            });
            this.props.updateK8SConfig({
              k8sConfig: {
                inClusterConfig: false, k8sfile: '', contextName: '', clusterConfigured: false,
              },
            });
            this.props.enqueueSnackbar('Kubernetes config was successfully removed!', {
              variant: 'success',
              autoHideDuration: 2000,
              action: (key) => (
                <IconButton
                  key="close"
                  aria-label="Close"
                  color="inherit"
                  onClick={() => self.props.closeSnackbar(key)}
                >
                  <CloseIcon />
                </IconButton>
              ),
            });
          } else {
          }
        }, 100);
=======
        // Prompt
        this.setState({
          inClusterConfigForm: false,
          inClusterConfig: false,
          k8sfile: '',
          k8sfileElementVal: '',
          k8sfileError: false,
          contextName: '',
          contextNameForForm: '',
          clusterConfigured: false,
        });
        this.props.updateK8SConfig({
          k8sConfig: {
            inClusterConfig: false, k8sfile: '', contextName: '', clusterConfigured: false,
          },
        });
        this.props.enqueueSnackbar('Kubernetes config was successfully removed!', {
          variant: 'success',
          autoHideDuration: 2000,
          action: (key) => (
            <IconButton
              key="close"
              aria-label="Close"
              color="inherit"
              onClick={() => self.props.closeSnackbar(key)}
            >
              <CloseIcon />
            </IconButton>
          ),
        });
>>>>>>> 845f287b
      }
    }, self.handleError("Kubernetes config could not be validated"));
  }

  configureTemplate = () => {
    const { classes } = this.props;
    const {
      inClusterConfig, contextName, clusterConfigured, configuredServer, operatorInstalled, operatorVersion, meshSyncInstalled, meshSyncVersion, NATSInstalled, NATSVersion, operatorSwitch
    } = this.state;
    let showConfigured = '';
    const self = this;
    if (clusterConfigured) {
      let chp = (
        <Chip
          // label={inClusterConfig?'Using In Cluster Config': contextName + (configuredServer?' - ' + configuredServer:'')}
          label={inClusterConfig ? 'Using In Cluster Config' : contextName}
          onDelete={self.handleReconfigure}
          onClick={self.handleKubernetesClick}
          icon={<img src="/static/img/kubernetes.svg" className={classes.icon} />}
          variant="outlined"
          data-cy="chipContextName"
        />
      );
      const lst = (
        <List>
          <ListItem>
            <ListItemText primary="Context Name" secondary={inClusterConfig ? 'Using In Cluster Config' : contextName} data-cy="itemListContextName" />
          </ListItem>
          <ListItem>
            <ListItemText primary="Server Name" secondary={inClusterConfig ? 'In Cluster Server' : (configuredServer || '')} data-cy="itemListServerName" />
          </ListItem>
        </List>
      );
      if (configuredServer) {
        chp = (
          <Tooltip title={`Server: ${configuredServer}`}>
            {chp}
          </Tooltip>
        );
      }
      showConfigured = (
        <div>
          {chp}
          {lst}
        </div>
      );
    }
    if (!clusterConfigured) {
      const lst = (
        <List>
          <ListItem>
            <ListItemText primary="Context Name" secondary="Not Configured" />
          </ListItem>
          <ListItem>
            <ListItemText primary="Server Name" secondary="Not Configured" />
          </ListItem>
        </List>
      );
      showConfigured = (
        <div>
          {lst}
        </div>
      );
    }

    const operator = (
      <React.Fragment>
        <div>
          <Chip
            // label={inClusterConfig?'Using In Cluster Config': contextName + (configuredServer?' - ' + configuredServer:'')}
            label={"Operator"}
            // onDelete={self.handleReconfigure}
            onClick={self.handleOperatorClick}
            icon={<img src="/static/img/meshery-operator.svg" className={classes.icon} />}
            variant="outlined"
            data-cy="chipOperator"
          />

          <Grid container spacing={1}>
            <Grid item xs={12} md={4}>
              <List>
                <ListItem>
                  <ListItemText primary="Operator State" secondary={operatorInstalled ? "Active" : "Disabled"} />
                </ListItem>
                <ListItem>
                  <ListItemText primary="Operator Version" secondary={operatorVersion} />
                </ListItem>
              </List>
            </Grid>
            <Grid item xs={12} md={4}>
              <List>
                <ListItem>
                  <ListItemText primary="MeshSync State" secondary={meshSyncInstalled ? "Active" : "Disabled"} />
                </ListItem>
                <ListItem>
                  <ListItemText primary="MeshSync Version" secondary={meshSyncVersion} />
                </ListItem>
              </List>
            </Grid>
            <Grid item xs={12} md={4}>
              <List>
                <ListItem>
                  <ListItemText primary="NATS State" secondary={NATSInstalled ? "Active" : "Disabled"} />
                </ListItem>
                <ListItem>
                  <ListItemText primary="NATS Version" secondary={NATSVersion} />
                </ListItem>
              </List>
            </Grid>

          </Grid>
        </div>
        <div className={classes.grey}>
          <FormGroup>
            <FormControlLabel
              control={<Switch checked={operatorSwitch} onClick={self.handleOperatorSwitch} name="OperatorSwitch" color="primary" />}
              label="Meshery Operator"
            />
          </FormGroup>
        </div>
      </React.Fragment>
    )

    if (this.props.tabs == 0) {
      return this.meshOut(showConfigured, operator);
    }
    return this.meshIn(showConfigured, operator);
  }

  meshOut = (showConfigured, operator) => {
    const { classes } = this.props;
    const {
      k8sfile, k8sfileElementVal, contextNameForForm, contextsFromFile,
    } = this.state;

    return (
      <NoSsr>
        <PromptComponent ref={this.ref} />
        <div className={classes.root}>
          <Grid container spacing={5}>
            <Grid item spacing={1} xs={12} md={6}>
              <div className={classes.heading}>
                <h4>
                  Cluster Configuration
                </h4>
              </div>
              <Paper className={classes.paper}>
                <div>
                  {showConfigured}
                </div>
                <div className={classes.grey}>
                  <FormGroup>
                    <input
                      id="k8sfile"
                      type="file"
                      value={k8sfileElementVal}
                      onChange={this.handleChange('k8sfile')}
                      className={classes.fileInputStyle}
                    />
                    <TextField
                      id="k8sfileLabelText"
                      name="k8sfileLabelText"
                      className={classes.fileLabelText}
                      label="Upload kubeconfig"
                      variant="outlined"
                      fullWidth
                      value={k8sfile.replace('C:\\fakepath\\', '')}
                      onClick={() => document.querySelector('#k8sfile').click()}
                      margin="normal"
                      InputProps={{
                        readOnly: true,
                        endAdornment: (
                          <InputAdornment position="end">
                            <CloudUploadIcon />
                          </InputAdornment>
                        ),
                      }}
                      disabled
                    />
                  </FormGroup>
                  <TextField
                    select
                    id="contextName"
                    name="contextName"
                    label="Context Name"
                    fullWidth
                    value={contextNameForForm}
                    margin="normal"
                    variant="outlined"
                    // disabled={inClusterConfigForm === true}
                    onChange={this.handleChange('contextNameForForm')}
                  >
                    {contextsFromFile && contextsFromFile.map((ct) => (
                      <MenuItem key={`ct_---_${ct.contextName}`} value={ct.contextName}>
                        {ct.contextName}
                        {ct.currentContext ? ' (default)' : ''}
                      </MenuItem>
                    ))}
                  </TextField>
                </div>
              </Paper>
            </Grid>

            <Grid item xs={12} md={6} spacing={1}>

              <div className={classes.heading}>
                <h4>
                  Operator Configuration
                </h4>
              </div>
              <Paper className={classes.paper}>
                {operator}
              </Paper>
            </Grid>
          </Grid>
        </div>
      </NoSsr>
    );
  }

  meshIn = (showConfigured, operator) => {
    const { classes } = this.props;

    return (
      <NoSsr>
        <PromptComponent ref={this.ref} />
        <div className={classes.root}>
          <Grid container spacing={5}>
            <Grid item spacing={1} xs={12} md={6}>
              <div className={classes.heading}>
                <h4>
                  Cluster Configuration
                </h4>
              </div>
              <Paper className={classes.paper}>
                <div>
                  {showConfigured}
                </div>
                <div className={classes.grey}>
                  <div className={classes.buttonsCluster}>
                    <Button
                      type="submit"
                      variant="contained"
                      color="primary"
                      size="large"
                      onClick={() => window.location.reload(false)}
                      className={classes.button}
                      data-cy="btnDiscoverCluster"
                    >
                      Discover Cluster
                    </Button>
                  </div>
                </div>
              </Paper>
            </Grid>

            <Grid item xs={12} md={6} spacing={1}>

              <div className={classes.heading}>
                <h4>
                  Operator Configuration
                </h4>
              </div>
              <Paper className={classes.paper}>
                {operator}
              </Paper>
            </Grid>
          </Grid>
        </div>
      </NoSsr>
    );
  }

  render() {
    return this.configureTemplate();
  }
}

MeshConfigComponent.propTypes = {
  classes: PropTypes.object.isRequired,
};

const mapDispatchToProps = (dispatch) => ({
  updateK8SConfig: bindActionCreators(updateK8SConfig, dispatch),
  updateProgress: bindActionCreators(updateProgress, dispatch),
});
const mapStateToProps = (state) => {
  const k8sconfig = state.get('k8sConfig').toJS();
  return k8sconfig;
};

export default withStyles(styles)(connect(
  mapStateToProps,
  mapDispatchToProps,
)(withRouter(withSnackbar(MeshConfigComponent))));<|MERGE_RESOLUTION|>--- conflicted
+++ resolved
@@ -263,11 +263,7 @@
       if (errors !== undefined) {
         self.handleError("Operator action failed")
       }
-<<<<<<< HEAD
-      self.props.enqueueSnackbar('Operator ' + response, {
-=======
       self.props.enqueueSnackbar('Operator '+response.operatorStatus.toLowerCase(), {
->>>>>>> 845f287b
         variant: 'success',
         autoHideDuration: 2000,
         action: (key) => (
@@ -368,7 +364,6 @@
     }, (result) => {
       this.props.updateProgress({ showProgress: false });
       if (typeof result !== 'undefined') {
-<<<<<<< HEAD
         //prompt
         const modal = this.ref.current;
         setTimeout(async () => {
@@ -398,29 +393,6 @@
             this.setState({k8sfileElementVal: '', contextNameForForm: ''})
           }
         }, 100);
-=======
-        // Prompt
-        this.setState({ clusterConfigured: true, configuredServer: result.configuredServer, contextName: result.contextName });
-        this.props.enqueueSnackbar('Kubernetes config was successfully validated!', {
-          variant: 'success',
-          autoHideDuration: 2000,
-          action: (key) => (
-            <IconButton
-              key="close"
-              aria-label="Close"
-              color="inherit"
-              onClick={() => self.props.closeSnackbar(key)}
-            >
-              <CloseIcon />
-            </IconButton>
-          ),
-        });
-        this.props.updateK8SConfig({
-          k8sConfig: {
-            inClusterConfig: inClusterConfigForm, k8sfile, contextName: result.contextName, clusterConfigured: true, configuredServer: result.configuredServer,
-          },
-        });
->>>>>>> 845f287b
       }
     }, self.handleError("Kubernetes config could not be validated"));
   }
@@ -504,7 +476,6 @@
     }, (result) => {
       this.props.updateProgress({ showProgress: false });
       if (typeof result !== 'undefined') {
-<<<<<<< HEAD
         //prompt
         const modal = this.ref.current;
         setTimeout(async () => {
@@ -542,38 +513,6 @@
           } else {
           }
         }, 100);
-=======
-        // Prompt
-        this.setState({
-          inClusterConfigForm: false,
-          inClusterConfig: false,
-          k8sfile: '',
-          k8sfileElementVal: '',
-          k8sfileError: false,
-          contextName: '',
-          contextNameForForm: '',
-          clusterConfigured: false,
-        });
-        this.props.updateK8SConfig({
-          k8sConfig: {
-            inClusterConfig: false, k8sfile: '', contextName: '', clusterConfigured: false,
-          },
-        });
-        this.props.enqueueSnackbar('Kubernetes config was successfully removed!', {
-          variant: 'success',
-          autoHideDuration: 2000,
-          action: (key) => (
-            <IconButton
-              key="close"
-              aria-label="Close"
-              color="inherit"
-              onClick={() => self.props.closeSnackbar(key)}
-            >
-              <CloseIcon />
-            </IconButton>
-          ),
-        });
->>>>>>> 845f287b
       }
     }, self.handleError("Kubernetes config could not be validated"));
   }
