import React, { useEffect, useState } from 'react';
import { TreeView } from '@mui/x-tree-view/TreeView';
<<<<<<< HEAD
import {
  Box,
  Typography,
  IconButton,
  FormControlLabel,
  Switch,
  SvgIcon,
  useTheme,
} from '@material-ui/core';
import Checkbox from '@mui/material/Checkbox';
import { MODELS, COMPONENTS, RELATIONSHIPS, REGISTRANTS } from '../../constants/navigator';
import SearchBar from '../../utils/custom-search';
import { StyledTreeItemRoot } from './MeshModel.style';

function MinusSquare(props) {
  return (
    <SvgIcon fontSize="inherit" style={{ width: 14, height: 14 }} {...props}>
      {/* tslint:disable-next-line: max-line-length */}
      <path d="M22.047 22.074v0 0-20.147 0h-20.12v0 20.147 0h20.12zM22.047 24h-20.12q-.803 0-1.365-.562t-.562-1.365v-20.147q0-.776.562-1.351t1.365-.575h20.147q.776 0 1.351.575t.575 1.351v20.147q0 .803-.575 1.365t-1.378.562v0zM17.873 11.023h-11.826q-.375 0-.669.281t-.294.682v0q0 .401.294 .682t.669.281h11.826q.375 0 .669-.281t.294-.682v0q0-.401-.294-.682t-.669-.281z" />
    </SvgIcon>
  );
}

function PlusSquare(props) {
  return (
    <SvgIcon fontSize="inherit" style={{ width: 14, height: 14 }} {...props}>
      {/* tslint:disable-next-line: max-line-length */}
      <path d="M22.047 22.074v0 0-20.147 0h-20.12v0 20.147 0h20.12zM22.047 24h-20.12q-.803 0-1.365-.562t-.562-1.365v-20.147q0-.776.562-1.351t1.365-.575h20.147q.776 0 1.351.575t.575 1.351v20.147q0 .803-.575 1.365t-1.378.562v0zM17.873 12.977h-4.923v4.896q0 .401-.281.682t-.682.281v0q-.375 0-.669-.281t-.294-.682v-4.896h-4.923q-.401 0-.682-.294t-.281-.669v0q0-.401.281-.682t.682-.281h4.923v-4.896q0-.401.294-.682t.669-.281v0q.401 0 .682.281t.281.682v4.896h4.923q.401 0 .682.281t.281.682v0q0 .375-.281.669t-.682.294z" />
    </SvgIcon>
  );
}

function CloseSquare(props) {
  return (
    <SvgIcon
      className="close"
      fontSize="inherit"
      style={{ width: 14, height: 14, fillOpacity: 0.5 }}
      {...props}
    >
      {/* tslint:disable-next-line: max-line-length */}
      <path d="M17.485 17.512q-.281.281-.682.281t-.696-.268l-4.12-4.147-4.12 4.147q-.294.268-.696.268t-.682-.281-.281-.682.294-.669l4.12-4.147-4.12-4.147q-.294-.268-.294-.669t.281-.682.682-.281.696 .268l4.12 4.147 4.12-4.147q.294-.268.696-.268t.682.281 .281.669-.294.682l-4.12 4.147 4.12 4.147q.294.268 .294.669t-.281.682zM22.047 22.074v0 0-20.147 0h-20.12v0 20.147 0h20.12zM22.047 24h-20.12q-.803 0-1.365-.562t-.562-1.365v-20.147q0-.776.562-1.351t1.365-.575h20.147q.776 0 1.351.575t.575 1.351v20.147q0 .803-.575 1.365t-1.378.562v0z" />
    </SvgIcon>
  );
}
=======
import { Box, Typography, IconButton, FormControlLabel, Switch } from '@material-ui/core';
import Checkbox from '@mui/material/Checkbox';
import { MODELS, COMPONENTS, RELATIONSHIPS, REGISTRANTS } from '../../constants/navigator';
import SearchBar from '../../utils/custom-search';
import ExpandAllIcon from '../../assets/icons/expand_all';
import CollapseAllIcon from '../../assets/icons/collapse_all';
import ExpandMoreIcon from '../../assets/icons/expand_more';
import ChevronRightIcon from '../../assets/icons/chevron_right';
import { StyledTreeItemRoot } from './MeshModel.style';
import useStyles from '../../assets/styles/general/tool.styles';
>>>>>>> d8637833

const StyledTreeItem = React.forwardRef(function StyledTreeItem(props, ref) {
  const [checked, setChecked] = useState(false);
  const [hover, setHover] = useState(false);
<<<<<<< HEAD
  const { check, labelText, root, setSearchText, ...other } = props;
  const theme = useTheme();
=======
  const StyleClass = useStyles();
  const { check, labelText, root, top, setSearchText, ...other } = props;

>>>>>>> d8637833
  return (
    <StyledTreeItemRoot
      onMouseEnter={() => setHover(true)}
      onMouseLeave={() => setHover(false)}
<<<<<<< HEAD
      // className={`${!top ? StyleClass.line : ''}`}
      root={root}
      lineColor={theme.palette.secondary.text}
=======
      className={`${!top ? StyleClass.line : ''}`}
>>>>>>> d8637833
      label={
        <Box
          sx={{
            display: 'flex',
            alignItems: 'center',
            justifyContent: 'space-between',
            py: check ? 0.5 : root ? 0.2 : 1.5,
            px: 0,
          }}
        >
          <div
            style={{
              display: 'flex',
              flexDirection: 'row',
              alignItems: 'center',
            }}
          >
            <Typography variant={'body'} style={{ color: `${root}` }}>
              {labelText}
            </Typography>
          </div>
          {check && (
            <Checkbox
              onClick={() => setChecked((prevcheck) => !prevcheck)}
              size="small"
              checked={checked}
              sx={{
                visibility: hover || checked ? 'visible' : 'hidden',
                color: '#00B39F',
                '&.Mui-checked': {
                  color: '#00B39F',
                },
              }}
            />
          )}
          {root && (
            <SearchBar
              onSearch={(value) => {
                setSearchText(value);
              }}
              placeholder="Search"
            />
          )}
        </Box>
      }
      {...other}
      ref={ref}
    />
  );
});

const MesheryTreeView = ({
  data,
  view,
  comp,
  rela,
  setShow,
  setComp,
  setRela,
  setRegi,
  setSearchText,
  setPage,
  checked,
  setChecked,
}) => {
  const [expanded, setExpanded] = React.useState([]);
  const [selected, setSelected] = React.useState([]);

  useEffect(() => {
    setSelected([]);
    if (view === COMPONENTS || view === RELATIONSHIPS) {
      setExpanded([0]);
    } else {
      setExpanded([0]);
    }
    setComp({});
    setRela({});
    setRegi({});
    setShow({
      model: {},
      components: [],
      relationships: [],
    });
  }, [view]);

  const handleScroll = (scrollingView) => () => {
    const div = event.target;
    if (div.scrollTop >= div.scrollHeight - div.clientHeight - 2) {
      setPage((prevPage) => ({
        ...prevPage, // Keep the current values for other keys
        [scrollingView]: prevPage[scrollingView] + 1, // Increment the specific key based on the view
      }));
    }
  };

  const handleChecked = () => {
    setChecked(!checked);
  };

  const expandAll = () => {
    const arr = [];
    data.map((model, index) => {
      arr.push(index);
      arr.push(`${index}.1`);
      arr.push(`${index}.2`);
    });
    setExpanded(arr);
  };

  const handleSelect = (event, nodeIds) => {
    if (nodeIds !== 0) {
      setSelected([0, nodeIds]);
    } else {
      setSelected([]);
    }
  };

  const handleToggle = (event, nodeIds) => {
    setExpanded(nodeIds);
  };

  return (
    <div>
      {view === MODELS && (
        <div>
          <div
            style={{
              display: 'flex',
              flexDirection: 'row',
              justifyContent: 'space-between',
              borderBottom: '1px solid #d2d3d4',
              marginRight: '0.9rem',
            }}
          >
            <div style={{ display: 'flex', flexDirection: 'row' }}>
              <IconButton onClick={expandAll} size="large">
                <PlusSquare />
              </IconButton>

              <IconButton
                onClick={() => setExpanded([])}
                style={{ marginRight: '4px' }}
                size="large"
              >
                <MinusSquare />
              </IconButton>
              <FormControlLabel
                control={
                  <Switch
                    color="primary"
                    checked={checked}
                    onClick={handleChecked}
                    inputProps={{ 'aria-label': 'controlled' }}
                  />
                }
                label="Duplicates"
              />
            </div>
            <div style={{ display: 'flex' }}>
              <SearchBar
                onSearch={(value) => {
                  setSearchText(value);
                }}
                placeholder="Search"
              />
            </div>
          </div>
          <div style={{ overflowY: 'auto', height: '27rem' }} onScroll={handleScroll(MODELS)}>
            <TreeView
              aria-label="controlled"
              defaultExpanded={['3']}
              defaultCollapseIcon={<MinusSquare />}
              defaultExpandIcon={<PlusSquare />}
              defaultEndIcon={<CloseSquare />}
              onNodeToggle={handleToggle}
              multiSelect
              expanded={expanded}
            >
              {data.map((model, index) => (
                <StyledTreeItem
                  key={index}
                  top
                  nodeId={index}
                  check
                  labelText={model.displayName}
                  onClick={() => {
                    setShow({
                      model: model,
                      components: [],
                      relationships: [],
                    });
                  }}
                >
                  <StyledTreeItem
                    nodeId={`${index}.1`}
                    labelText={`Components (${model.components ? model.components.length : 0})`}
                  >
                    {model.components &&
                      model.components.map((component, subIndex) => (
                        <StyledTreeItem
                          key={subIndex}
                          nodeId={`${index}.1.${subIndex}`}
                          check
                          labelText={component.displayName}
                          onClick={() => {
                            setShow((prevShow) => {
                              const { components } = prevShow;
                              const compIndex = components.findIndex((item) => item === component);
                              if (compIndex !== -1) {
                                return {
                                  ...prevShow,
                                  model: model,
                                  components: components.filter((item) => item !== component),
                                };
                              } else {
                                return {
                                  ...prevShow,
                                  model: model,
                                  components: [...components, component],
                                };
                              }
                            });
                          }}
                        />
                      ))}
                  </StyledTreeItem>
                  <StyledTreeItem
                    nodeId={`${index}.2`}
                    labelText={`Relationships (${
                      model.relationships ? model.relationships.length : 0
                    })`}
                  >
                    {model.relationships &&
                      model.relationships.map((relationship, subIndex) => (
                        <StyledTreeItem
                          key={subIndex}
                          nodeId={`${index}.2.${subIndex}`}
                          check
                          labelText={relationship.displayhostname}
                          onClick={() => {
                            setShow((prevShow) => {
                              const { relationships } = prevShow;
                              const relaIndex = relationships.findIndex(
                                (item) => item === relationship,
                              );
                              if (relaIndex !== -1) {
                                return {
                                  ...prevShow,
                                  model: model,
                                  relationships: relationships.filter(
                                    (item) => item !== relationship,
                                  ),
                                };
                              } else {
                                return {
                                  ...prevShow,
                                  model: model,
                                  relationships: [...relationships, relationship],
                                };
                              }
                            });
                          }}
                        />
                      ))}
                  </StyledTreeItem>
                </StyledTreeItem>
              ))}
            </TreeView>
          </div>
        </div>
      )}
      {view === REGISTRANTS && (
        <div>
          <div
            style={{
              display: 'flex',
              flexDirection: 'row',
              justifyContent: 'space-between',
              borderBottom: '1px solid #d2d3d4',
              marginRight: '0.9rem',
            }}
          >
            <div style={{ display: 'flex', flexDirection: 'row' }}>
              <IconButton onClick={expandAll} size="large">
                <PlusSquare />
              </IconButton>

              <IconButton
                onClick={() => setExpanded([])}
                style={{ marginRight: '4px' }}
                size="large"
              >
                <MinusSquare />
              </IconButton>
            </div>
          </div>
          <div style={{ overflowY: 'auto', height: '27rem' }}>
            <TreeView
              aria-label="controlled"
              defaultExpanded={['3']}
              defaultCollapseIcon={<MinusSquare />}
              defaultExpandIcon={<PlusSquare />}
              defaultEndIcon={<CloseSquare />}
              onNodeToggle={handleToggle}
              multiSelect
              expanded={expanded}
            >
              {data?.map((registrant) => (
                <StyledTreeItem
                  key={registrant.id}
                  nodeId={0}
                  top
                  labelText={registrant.hostname}
                  onClick={() => setRegi(registrant)}
                >
                  <div
                    style={{ overflowY: 'auto', height: '27rem' }}
                    onScroll={handleScroll(MODELS)}
                  >
                    <StyledTreeItem
                      nodeId={1}
                      labelText={`Models (${registrant?.summary?.models})`}
                    >
                      {registrant?.models.map((model, index) => (
                        <StyledTreeItem
                          key={index}
                          nodeId={index + 2}
                          check
                          labelText={model.displayName}
                          onClick={() => {
                            setRegi(registrant);
                            setShow({
                              model: model,
                              components: [],
                              relationships: [],
                            });
                          }}
                        >
                          <div onScroll={handleScroll(COMPONENTS)}>
                            <StyledTreeItem
                              nodeId={`${index}.1`}
                              labelText={`Components (${
                                model.components ? model.components.length : 0
                              })`}
                            >
                              {model.components &&
                                model.components.map((component, subIndex) => {
                                  return (
                                    <StyledTreeItem
                                      key={subIndex}
                                      nodeId={`${index + 2}.1.${subIndex}`}
                                      check
                                      labelText={component.displayName}
                                      onClick={() => {
                                        setShow((prevShow) => {
                                          const { components } = prevShow;
                                          const compIndex = components.findIndex(
                                            (item) => item === component,
                                          );
                                          if (compIndex !== -1) {
                                            return {
                                              ...prevShow,
                                              model: model,
                                              components: components.filter(
                                                (item) => item !== component,
                                              ),
                                            };
                                          } else {
                                            return {
                                              ...prevShow,
                                              model: model,
                                              components: [...components, component],
                                            };
                                          }
                                        });
                                      }}
                                    />
                                  );
                                })}
                            </StyledTreeItem>
                          </div>

                          <div onScroll={handleScroll(RELATIONSHIPS)}>
                            <StyledTreeItem
                              nodeId={`${index}.2`}
                              labelText={`Relationships (${
                                model.relationships ? model.relationships.length : 0
                              })`}
                            >
                              {model.relationships &&
                                model.relationships.map((relationship, subIndex) => (
                                  <StyledTreeItem
                                    key={subIndex}
                                    nodeId={`${index + 2}.2.${subIndex}`}
                                    check
                                    labelText={relationship.displayhostname}
                                    onClick={() => {
                                      setShow((prevShow) => {
                                        const { relationships } = prevShow;
                                        const relaIndex = relationships.findIndex(
                                          (item) => item === relationship,
                                        );
                                        if (relaIndex !== -1) {
                                          return {
                                            ...prevShow,
                                            model: model,
                                            relationships: relationships.filter(
                                              (item) => item !== relationship,
                                            ),
                                          };
                                        } else {
                                          return {
                                            ...prevShow,
                                            model: model,
                                            relationships: [...relationships, relationship],
                                          };
                                        }
                                      });
                                    }}
                                  />
                                ))}
                            </StyledTreeItem>
                          </div>
                        </StyledTreeItem>
                      ))}
                    </StyledTreeItem>
                  </div>
                </StyledTreeItem>
              ))}
            </TreeView>
          </div>
        </div>
      )}
      {view === COMPONENTS && (
        <TreeView
          aria-label="controlled"
          defaultExpanded={['3']}
          defaultCollapseIcon={<MinusSquare />}
          defaultExpandIcon={<PlusSquare />}
          defaultEndIcon={<CloseSquare />}
          onNodeToggle={handleToggle}
          onNodeSelect={handleSelect}
          multiSelect
          expanded={expanded}
          selected={selected}
        >
          <StyledTreeItem
            nodeId={0}
            top
            root
            setSearchText={setSearchText}
            labelText={
              comp.model?.name ? `Model: ${comp.model?.displayName}` : 'Select a component node'
            }
            onClick={() => {
              setExpanded([0]);
              setComp({});
              setSelected([]);
            }}
          >
            <div style={{ overflowY: 'auto', height: '27rem' }} onScroll={handleScroll(COMPONENTS)}>
              {data.map((component, index) => (
                <StyledTreeItem
                  key={index}
                  nodeId={index + 1}
                  check
                  labelText={component.displayName}
                  onClick={() => {
                    setComp(component);
                  }}
                />
              ))}
            </div>
          </StyledTreeItem>
        </TreeView>
      )}
      {view === RELATIONSHIPS && (
        <TreeView
          aria-label="controlled"
          defaultExpanded={['3']}
          defaultCollapseIcon={<MinusSquare />}
          defaultExpandIcon={<PlusSquare />}
          defaultEndIcon={<CloseSquare />}
          onNodeToggle={handleToggle}
          onNodeSelect={handleSelect}
          multiSelect
          expanded={expanded}
          selected={selected}
        >
          <StyledTreeItem
            nodeId={0}
            root
            top
            setSearchText={setSearchText}
            labelText={
              rela.model?.name ? `Model: ${rela.model?.displayName}` : 'Select a relationship node'
            }
            onClick={() => {
              setExpanded([0]);
              setRela({});
              setSelected([]);
            }}
          >
            <div
              style={{ overflowY: 'auto', height: '27rem' }}
              onScroll={handleScroll(RELATIONSHIPS)}
            >
              {data.map((relationship, index) => (
                <StyledTreeItem
                  key={index}
                  nodeId={index + 1}
                  check
                  labelText={relationship.kind}
                  onClick={() => {
                    setRela(relationship);
                  }}
                />
              ))}
            </div>
          </StyledTreeItem>
        </TreeView>
      )}
    </div>
  );
};

export default MesheryTreeView;<|MERGE_RESOLUTION|>--- conflicted
+++ resolved
@@ -1,6 +1,5 @@
 import React, { useEffect, useState } from 'react';
 import { TreeView } from '@mui/x-tree-view/TreeView';
-<<<<<<< HEAD
 import {
   Box,
   Typography,
@@ -46,41 +45,19 @@
     </SvgIcon>
   );
 }
-=======
-import { Box, Typography, IconButton, FormControlLabel, Switch } from '@material-ui/core';
-import Checkbox from '@mui/material/Checkbox';
-import { MODELS, COMPONENTS, RELATIONSHIPS, REGISTRANTS } from '../../constants/navigator';
-import SearchBar from '../../utils/custom-search';
-import ExpandAllIcon from '../../assets/icons/expand_all';
-import CollapseAllIcon from '../../assets/icons/collapse_all';
-import ExpandMoreIcon from '../../assets/icons/expand_more';
-import ChevronRightIcon from '../../assets/icons/chevron_right';
-import { StyledTreeItemRoot } from './MeshModel.style';
-import useStyles from '../../assets/styles/general/tool.styles';
->>>>>>> d8637833
-
 const StyledTreeItem = React.forwardRef(function StyledTreeItem(props, ref) {
   const [checked, setChecked] = useState(false);
   const [hover, setHover] = useState(false);
-<<<<<<< HEAD
   const { check, labelText, root, setSearchText, ...other } = props;
   const theme = useTheme();
-=======
-  const StyleClass = useStyles();
-  const { check, labelText, root, top, setSearchText, ...other } = props;
-
->>>>>>> d8637833
+
   return (
     <StyledTreeItemRoot
       onMouseEnter={() => setHover(true)}
       onMouseLeave={() => setHover(false)}
-<<<<<<< HEAD
       // className={`${!top ? StyleClass.line : ''}`}
       root={root}
       lineColor={theme.palette.secondary.text}
-=======
-      className={`${!top ? StyleClass.line : ''}`}
->>>>>>> d8637833
       label={
         <Box
           sx={{
