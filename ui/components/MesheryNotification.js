import React from "react";
import IconButton from '@material-ui/core/IconButton';
import CloseIcon from '@material-ui/icons/Close';
import { connect } from 'react-redux';
import NoSsr from '@material-ui/core/NoSsr';
import {
  Badge,
  Drawer,
  Tooltip,
  Divider,
  Typography,
  Tabs,
  Tab,
  ClickAwayListener
} from '@material-ui/core';
import BellIcon from '@material-ui/icons/Notifications';
<<<<<<< HEAD
import VisibilityIcon from '@material-ui/icons/Visibility';
=======
import InfoIcon from '@mui/icons-material/Info';
>>>>>>> e54b47f0
import ClearIcon from "../assets/icons/ClearIcon";
import ErrorIcon from '@material-ui/icons/Error';
import { withStyles } from '@material-ui/core/styles';
import amber from '@material-ui/core/colors/amber';
import { eventTypes } from '../lib/event-types';
import MesheryEventViewer from './MesheryEventViewer';
import dataFetch from '../lib/data-fetch';
import { withSnackbar } from 'notistack'
import { bindActionCreators } from "redux";
import { updateEvents } from "../lib/store";
import { iconMedium } from "../css/icons.styles";

const styles = (theme) => ({
  sidelist : { width : 450, },
  notificationButton : { height : '100%', },
  notificationDrawer : {
    backgroundColor : theme.palette.secondary.sideBar,
    display : 'flex',
    flexDirection : 'column',
    justifyContent : 'space-between'
  },
  listTop : {
    display : 'grid',
    alignItems : 'center',
    gridTemplateColumns : "2fr 6fr 2fr",
    paddingTop : theme.spacing(2),
    paddingLeft : theme.spacing(1),
    paddingRight : theme.spacing(1),
    paddingBottom : theme.spacing(2),
  },
  notificationTitle : { textAlign : 'left', },
  notifSelector : { display : 'flex', },
  icon : { fontSize : 20, },
  iconVariant : {
    opacity : 0.9,
    marginRight : theme.spacing(1),
    marginTop : theme.spacing(1) * 3 / 4,
  },
  error : { backgroundColor : theme.palette.error.dark, },
  info : { backgroundColor : theme.palette.primary.dark, },
  warning : { backgroundColor : amber[700], },
  message : {
    display : 'flex',
    // alignItems: 'center',
  },
  clearAllButton : {
    display : 'flex',
    justifyContent : 'flex-end'
  },
  drawerButton : {
    padding : '0.45rem',
    margin : '0.2rem',
    backgroundColor : theme.palette.secondary.dark,
    color : '#FFFFFF',
    "&:hover" : {
      backgroundColor : '#FFFFFF',
      color : theme.palette.secondary.dark
    }
  },
  fullView : {
    right : 0,
  },
  peekView : {
    right : "-26.1rem"
  }
});

/**
 * getNotifications filters the notifications based on the
 * given type and returns an array of filtered notifications
 * @param {{
 *  event_type: number,
 *  summary: string,
 *  detail: string,
 *  operation_id: string
 * }[]} events
 *
 * @returns {{
 *  event_type: number,
 *  summary: string,
 *  details: string,
 *  operation_id: string
 * }[]}
 */
function getNotifications(events, type) {
  if (!Array.isArray(events)) return [];

  if (type === "error") return events.filter(ev => ev.event_type === 2);
  if (type === "warning") return events.filter(ev => ev.event_type === 1)
  if (type === "success") return events.filter(ev => ev.event_type === 0)

  return events;
}

/**
 *
 * @param {{
 *  event_type: number,
 *  summary: string,
 *  details: string,
 *  operation_id: string
 * }[]} events
 */
function getNotificationCount(events) {
  if (!Array.isArray(events)) return 0;

  const errorEventCount = events.filter(ev => ev.event_type === 2).length;
  const totalEventsCount = events.length;

  return errorEventCount || totalEventsCount;
}

/**
 * NotificationIcon is a wrapper react component for rendering
 * icons based on the "type" prop
 * @param {{ type: string,className: string }} props
 */
function NotificationIcon({ type, className }) {
  if (type === "error") return <ErrorIcon id="error-icon" className={className} />

  return <BellIcon className={className} style={iconMedium} />
}

class MesheryNotification extends React.Component {
  state = {
    open : false,
    dialogShow : false,
    displayEventType : "*",
    tabValue : 0,
    anchorEl : false,
    showFullNotificationCenter : false,
    eventIdToOpenInNotification : undefined,
  }

  handleToggle = () => {
    this.setState({ showFullNotificationCenter : !this.state.showFullNotificationCenter })
  };

  handleClose = () => {
    this.setState({ anchorEl : false });
    this.setState({ showFullNotificationCenter : false })
  }

  /**
   * notificationDispatcher dispatches the notifications
   * @param {number} type type of the event
   * @param {string} message message to be displayed
   */
  notificationDispatcher(type, message, operation_id) {
    const self = this;
    self.props.enqueueSnackbar(message, {
      variant : eventTypes[type]?.type,
      autoHideDuration : 5000,
      action : (key) => (
        <>
          <IconButton
            key="eye"
            aria-label="eye"
            color="inherit"
<<<<<<< HEAD
            onClick={() => self.props.closeSnackbar(key)}
          >
            <VisibilityIcon style={iconMedium} />
=======
            onClick={() => self.openEventInNotificationCenter(operation_id)}
          >
            <InfoIcon style={iconMedium} />
>>>>>>> e54b47f0
          </IconButton>
          <IconButton
            key="close"
            aria-label="Close"
            color="inherit"
            onClick={() => self.props.closeSnackbar(key)}
          >
            <CloseIcon style={iconMedium} />
          </IconButton>
        </>
      ),
    });
  }

  componentDidMount() {
    this.startEventStream();
  }

  async startEventStream() {
    this.closeEventStream();
    this.eventStream = new EventSource('/api/events');
    this.eventStream.onmessage = this.handleEvents();
    this.eventStream.onerror = this.handleError();
  }

  handleEvents() {
    const self = this;
    return (e) => {
      const { events, updateEvents } = this.props;
      const data = JSON.parse(e.data);
      // set null event field as success
      data.event_type = data.event_type || 0

      // Dispatch the notification
      self.notificationDispatcher(data.event_type, data.summary, data.operation_id)
      //Temperory Hack
      // if(data.summary==="Smi conformance test completed successfully"){
      //   self.props.updateSMIResults({smi_result: data,});
      //   console.log("HandleEvents",{smi_result: data,});
      // }
      updateEvents({ events : [...events, data] })
    };
  }

  handleError() {
    const self = this;
    return () => {
      self.closeEventStream();
      // check if server is available
      dataFetch('/api/user', { credentials : 'same-origin' }, () => {
        // attempting to reestablish connection
        // setTimeout(() => function() {
        self.startEventStream();
        // }, 2000);
      }, () => {
        // do nothing here
      });
    };
  }

  closeEventStream() {
    if (this.eventStream && this.eventStream.close) {
      this.eventStream.close();
    }
  }

  deleteEvent = (ind) => () => {
    const { events, updateEvents } = this.props;
    if (events[ind]) {
      events.splice(ind, 1);
    }
    updateEvents({ events : events })
    this.setState({ dialogShow : false });
  }

  handleDialogClose = () => {
    this.setState({ dialogShow : false });
  };

  handleClearAllNotifications() {
    const self = this;
    const { updateEvents } = this.props;
    return () => {
      updateEvents({ events : [] })
      self.setState({ open : false });
    };
  }

  handleNotifFiltering(type) {
    return () => {
      this.setState({ displayEventType : type })
    }
  }

  handleTabChange = (event, newTabValue) => {
    this.setState({ tabValue : newTabValue })
  }

  handleBellButtonClick = () => {
    this.setState({
      tabValue : 0,
      displayEventType : '*'
    })
  }

  openEventInNotificationCenter = (operation_id) => {
    this.setState({
      showFullNotificationCenter : true,
      eventIdToOpenInNotification : operation_id,
    })
  }

  render() {
    const { classes, events } = this.props;
    const { anchorEl, showFullNotificationCenter } = this.state;
    const self = this;
    let open = Boolean(anchorEl);
    if (showFullNotificationCenter) {
      open = showFullNotificationCenter;
    }

    let toolTipMsg;
    if (typeof events?.length !== 'undefined') {
      toolTipMsg = `There are ${events.length} events`;
      switch (events?.length) {
        case 0:
          toolTipMsg = 'There are no events';
          break;
        case 1:
          toolTipMsg = 'There is 1 event';
          break;
      }
    } else { // takes care of case when (typeof events.length === undefined)
      toolTipMsg = 'There are no events';
    }
    let badgeColorVariant = 'default';
    events.forEach((eev) => {
      if (eventTypes[eev.event_type] && eventTypes[eev.event_type].type === 'error') {
        badgeColorVariant = 'error';
      }
    });

    return (
      <div>
        <NoSsr>
          <Tooltip title={toolTipMsg}>
            <>
              <IconButton
                id="notification-button"
                className={classes.notificationButton}
                buttonRef={(node) => {
                  this.anchorEl = node;
                }}
                color="inherit"

                onClick={this.handleToggle}

                onMouseOver={(e) => {
                  e.preventDefault();
                  this.setState({ anchorEl : true })
                }}

                onMouseLeave={(e) => {
                  e.preventDefault();
                  this.setState({ anchorEl : false })
                }}
              >
                <Badge id="notification-badge" badgeContent={getNotificationCount(events)} color={badgeColorVariant}>
                  <NotificationIcon  style={iconMedium}  type={badgeColorVariant} />
                </Badge>
              </IconButton>
            </>
          </Tooltip>

          <ClickAwayListener onClickAway={(e) => {
            if (e.target.className.baseVal !== "" && e.target.className.baseVal !== "MuiSvgIcon-root" &&
              ((typeof e.target.className === "string")? !e.target.className?.includes("MesheryNotification"): null)) {
              this.handleClose();
            }
          }}>
            <Drawer
              anchor="right"
              variant="persistent"
              open={open}
              classes={{
                paper : classes.notificationDrawer,
                paperAnchorRight : showFullNotificationCenter? classes.fullView : classes.peekView,
              }}
            >
              <div>
                <div>
                  <div className={classes.sidelist}>
                    <div className={classes.listTop}>
                      <div className={classes.notifSelector}>
                        <Tooltip title="Show all notifications">
                          <IconButton
                            color="inherit"
                            className={classes.drawerButton}
                            onClick={this.handleBellButtonClick}
                          >
                            <BellIcon  style={iconMedium}  />
                          </IconButton>
                        </Tooltip>
                      </div>
                      <div className={classes.notificationTitle}>
                        <Typography variant="subtitle1" align="center">
                            Notifications
                        </Typography>
                      </div>
                      <div
                        className={classes.clearAllButton}>
                        <Tooltip title="Clear all notifications">
                          <IconButton
                            color="inherit"
                            className={classes.drawerButton}
                            onClick={this.handleClearAllNotifications()}
                          >
                            <ClearIcon width={'1em'} height={'1em'} fill={'white'}/>
                          </IconButton>
                        </Tooltip>
                      </div>
                    </div>
                    <Divider light />
                    <Tabs
                      value={this.state.tabValue}
                      onChange={this.handleTabChange}
                      indicatorColor="primary"
                      textColor="primary"
                      variant="fullWidth"
                    >
                      <Tab label="All" onClick={this.handleNotifFiltering('*')} style={{ minWidth : "15%" }} />
                      <Tab label="Error" onClick={this.handleNotifFiltering('error')} style={{ minWidth : "15%" }} />
                      <Tab label="Warning" onClick={this.handleNotifFiltering('warning')} style={{ minWidth : "15%" }} />
                      <Tab label="Success" onClick={this.handleNotifFiltering('success')} style={{ minWidth : "15%" }} />
                    </Tabs>
                    {getNotifications(this.props.events, this.state.displayEventType).map((event, ind) => (
                      <MesheryEventViewer
                        key={ind}
                        eventVariant={event.event_type}
                        eventSummary={event.summary}
                        deleteEvent={self.deleteEvent(ind)}
                        eventDetails={event.details || "Details Unavailable"}
                        eventCause={event.probable_cause}
                        eventRemediation={event.suggested_remediation}
                        eventErrorCode={event.error_code}
                        componentType={event.component}
                        componentName={event.component_name}
                        expand={(this.state.eventIdToOpenInNotification && this.state.eventIdToOpenInNotification === event.operation_id) ? true : false}
                      />
                    ))}
                  </div>
                </div>
              </div>
            </Drawer>
          </ClickAwayListener>
        </NoSsr>
      </div>
    );
  }
}

const mapDispatchToProps = (dispatch) => ({
  updateEvents : bindActionCreators(updateEvents, dispatch)
})

// const mapDispatchToProps = (dispatch) => ({
//   updateSMIResults: bindActionCreators(updateSMIResults, dispatch),
// });

const mapStateToProps = (state) => {
  const events = state.get("events");
  return { events };
};

export default withStyles(styles)(connect(
  mapStateToProps,
  mapDispatchToProps,
)(withSnackbar(MesheryNotification)));<|MERGE_RESOLUTION|>--- conflicted
+++ resolved
@@ -14,11 +14,7 @@
   ClickAwayListener
 } from '@material-ui/core';
 import BellIcon from '@material-ui/icons/Notifications';
-<<<<<<< HEAD
-import VisibilityIcon from '@material-ui/icons/Visibility';
-=======
 import InfoIcon from '@mui/icons-material/Info';
->>>>>>> e54b47f0
 import ClearIcon from "../assets/icons/ClearIcon";
 import ErrorIcon from '@material-ui/icons/Error';
 import { withStyles } from '@material-ui/core/styles';
@@ -178,15 +174,9 @@
             key="eye"
             aria-label="eye"
             color="inherit"
-<<<<<<< HEAD
-            onClick={() => self.props.closeSnackbar(key)}
-          >
-            <VisibilityIcon style={iconMedium} />
-=======
             onClick={() => self.openEventInNotificationCenter(operation_id)}
           >
             <InfoIcon style={iconMedium} />
->>>>>>> e54b47f0
           </IconButton>
           <IconButton
             key="close"
