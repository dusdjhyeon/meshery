import {
  Dialog, DialogActions, DialogContent, DialogTitle, Divider, IconButton, NoSsr,
  TableCell, Tooltip, Typography, Button
} from "@material-ui/core";
import { makeStyles, withStyles } from "@material-ui/core/styles";
import TableSortLabel from "@material-ui/core/TableSortLabel";
import CloseIcon from "@material-ui/icons/Close";
import DeleteIcon from "@material-ui/icons/Delete";
import FullscreenIcon from '@material-ui/icons/Fullscreen';
import FullscreenExitIcon from '@material-ui/icons/FullscreenExit';
import SaveIcon from '@material-ui/icons/Save';
import MUIDataTable from "mui-datatables";
import { withSnackbar } from "notistack";
import React, { useEffect, useRef, useState } from "react";
import { UnControlled as CodeMirror } from "react-codemirror2";
import Moment from "react-moment";
import { connect } from "react-redux";
import { bindActionCreators } from "redux";
import dataFetch from "../lib/data-fetch";
import { updateProgress } from "../lib/store";
import { FILE_OPS } from "../utils/Enum";
import { ctxUrl } from "../utils/multi-ctx";
import { getComponentsinFile, randomPatternNameGenerator as getRandomName } from "../utils/utils";
import PromptComponent from "./PromptComponent";
import UploadImport from "./UploadImport";
import UndeployIcon from "../public/static/img/UndeployIcon";
import DoneAllIcon from '@material-ui/icons/DoneAll';
import ConfirmationMsg from "./ConfirmationModal";
import ViewSwitch from "./ViewSwitch";
import ApplicationsGrid from "./MesheryApplications/ApplicationsGrid";
import { fileDownloader } from "../utils/fileDownloader";
import { trueRandom } from "../lib/trueRandom";
import PublishIcon from "@material-ui/icons/Publish";
import InfoIcon from '@material-ui/icons/Info';
import ConfigurationSubscription from "./graphql/subscriptions/ConfigurationSubscription";

const styles = (theme) => ({
  grid : { padding : theme.spacing(2), },
  tableHeader : {
    fontWeight : "bolder",
    fontSize : 18,
  },
  muiRow : {
    '& .MuiTableRow-root' : {
      cursor : 'pointer'
    }
  },
  createButton : {
    display : "flex",
    justifyContent : "flex-start",
    alignItems : "center",
    whiteSpace : "nowrap",
  },
  topToolbar : {
    margin : "2rem auto",
    display : "flex",
    justifyContent : "space-between",
    paddingLeft : "1rem"
  },
  viewSwitchButton : {
    justifySelf : "flex-end",
    marginLeft : "auto",
    paddingLeft : "1rem"
  },
  // text : {
  //   padding : theme.spacing(1)
  // }
});


const useStyles = makeStyles((theme) => ({
  codeMirror : {
    '& .CodeMirror' : {
      minHeight : "300px",
      height : '60vh',
    }
  },
  backButton : {
    marginRight : theme.spacing(2),
  },
  appBar : {
    marginBottom : "16px"
  },
  ymlDialogTitle : {
    display : "flex",
    alignItems : "center"
  },
  ymlDialogTitleText : {
    flexGrow : 1
  },
  fullScreenCodeMirror : {
    height : '100%',
    '& .CodeMirror' : {
      minHeight : "300px",
      height : '100%',
    }
  },
}));


function TooltipIcon({ children, onClick, title }) {
  return (
    <Tooltip title={title} placement="top" arrow interactive >
      <IconButton onClick={onClick}>
        {children}
      </IconButton>
    </Tooltip>
  );
}

function YAMLEditor({ application, onClose, onSubmit }) {
  const classes = useStyles();
  const [yaml, setYaml] = useState("");
  const [fullScreen, setFullScreen] = useState(false);

  const toggleFullScreen = () => {
    setFullScreen(!fullScreen);
  };

  return (
    <Dialog onClose={onClose} aria-labelledby="application-dialog-title" open maxWidth="md" fullScreen={fullScreen} fullWidth={!fullScreen}>
      <DialogTitle disableTypography id="application-dialog-title" className={classes.ymlDialogTitle}>
        <Typography variant="h6" className={classes.ymlDialogTitleText}>
          {application.name}
        </Typography>
        <TooltipIcon
          title={fullScreen ? "Exit Fullscreen" : "Enter Fullscreen"}
          onClick={toggleFullScreen}>
          {fullScreen ? <FullscreenExitIcon /> : <FullscreenIcon />}
        </TooltipIcon>
        <TooltipIcon title="Exit" onClick={onClose}>
          <CloseIcon />
        </TooltipIcon>
      </DialogTitle>
      <Divider variant="fullWidth" light />
      <DialogContent>
        <CodeMirror
          value={application.application_file}
          className={fullScreen ? classes.fullScreenCodeMirror : ""}
          options={{
            theme : "material",
            lineNumbers : true,
            lineWrapping : true,
            gutters : ["CodeMirror-lint-markers"],
            lint : true,
            mode : "text/x-yaml",
          }}
          onChange={(_, data, val) => setYaml(val)}
        />
      </DialogContent>
      <Divider variant="fullWidth" light />
      <DialogActions>
        <Tooltip title="Update Application">
          <IconButton
            aria-label="Update"
            color="primary"
            onClick={() => onSubmit({
              data : yaml, id : application.id, name : application.name, type : FILE_OPS.UPDATE, source_type : application.type.String
            })}
          >
            <SaveIcon />
          </IconButton>
        </Tooltip>
        <Tooltip title="Delete Application">
          <IconButton
            aria-label="Delete"
            color="primary"
            onClick={() => onSubmit({
              data : yaml,
              id : application.id,
              name : application.name,
              type : FILE_OPS.DELETE
            })}
          >
            <DeleteIcon />
          </IconButton>
        </Tooltip>
      </DialogActions>
    </Dialog>
  );
}

const ACTION_TYPES = {
  FETCH_APPLICATIONS : {
    name : "FETCH_APPLICATION",
    error_msg : "Failed to fetch application"
  },
  FETCH_APPLICATIONS_TYPES : {
    name : "FETCH_APPLICATION_TYPES",
    error_msg : "Failed to fetch application types"
  },
  UPDATE_APPLICATIONS : {
    name : "UPDATEAPPLICATION",
    error_msg : "Failed to update application file"
  },
  DELETE_APPLICATIONS : {
    name : "DELETEAPPLICATION",
    error_msg : "Failed to delete application file"
  },
  DEPLOY_APPLICATIONS : {
    name : "DEPLOY_APPLICATION",
    error_msg : "Failed to deploy application file"
  },
  UNDEPLOY_APPLICATION : {
    name : "UNDEPLOY_APPLICATION",
    error_msg : "Failed to undeploy application file"
  },
  UPLOAD_APPLICATION : {
    name : "UPLOAD_APPLICATION",
    error_msg : "Failed to upload application file"
  },
  DOWNLOAD_APP : {
    name : "DOWNLOAD_APP",
    error_msg : "Failed to download application file"
  }
};

function resetSelectedApplication() {
  return { show : false, application : null };
}

function MesheryApplications({
  updateProgress, enqueueSnackbar, closeSnackbar, user, classes, selectedK8sContexts
}) {
  const [page, setPage] = useState(0);
  const [search] = useState("");
  const [sortOrder] = useState("");
  const [count, setCount] = useState(0);
  const modalRef = useRef(null);
  const [pageSize, setPageSize] = useState(10);
  const [applications, setApplications] = useState([]);
  const [selectedRowData, setSelectedRowData] = useState(null);
  const [selectedApplication, setSelectedApplication] = useState(resetSelectedApplication());
  const DEPLOY_URL = '/api/pattern/deploy';
  const [types, setTypes] = useState([]);
  const [modalOpen, setModalOpen] = useState({
    open : false,
    deploy : false,
    application_file : null,
    name : "",
    count : 0
  });

  const [importModal, setImportModal] = useState({
    open : false
  })

  const [viewType, setViewType] = useState(
    /**  @type {TypeView} */
    ("grid")
  );
  const disposeConfSubscriptionRef = useRef(null);
  const searchTimeout = useRef(null);

  /**
   * fetch applications when the page loads
   */
  useEffect(() => {
    fetchApplications(page, pageSize, search, sortOrder)
  }, [page, pageSize, search, sortOrder]);

  /**
   * fetch applications when the application downloads
   */
  useEffect(() => {
    initAppsSubscription();
    getTypes();
    return () => {
      disposeConfSubscriptionRef.current.dispose();
    }
  },[]);

  const handleModalClose = () => {
    setModalOpen({
      open : false,
      application_file : null,
      name : "",
      count : 0
    });
  }

  const initAppsSubscription = (pageNo=page.toString(), pagesize=pageSize.toString(), searchText=search, order=sortOrder) => {
    if (disposeConfSubscriptionRef.current) {
      disposeConfSubscriptionRef.current.dispose();
    }
    const configurationSubscription = ConfigurationSubscription((result) => {
      setPage(result.configuration?.applications.page || 0);
      setPageSize(result.configuration?.applications.page_size || 0);
      setCount(result.configuration?.applications.total_count || 0);
      setApplications(result.configuration?.applications.applications)
    },
    {
      applicationSelector : {
        pageSize : pagesize,
        page : pageNo,
        search : searchText,
        order : order
      },
      patternSelector : {
        pageSize : pagesize,
        page : pageNo,
        search : searchText,
        order : order
      },
      filterSelector : {
        pageSize : pagesize,
        page : pageNo,
        search : searchText,
        order : order
      }
    });
    disposeConfSubscriptionRef.current = configurationSubscription
  }

  const handleModalOpen = (app_file, name, isDeploy) => {
    // console.log("MMMM", disposeConfSubscription);
    setModalOpen({
      open : true,
      deploy : isDeploy,
      application_file : app_file,
      name : name,
      count : getComponentsinFile(app_file)
    });
  }

  const handleUploadImport = () => {
    setImportModal({
      open : true
    });
  }

  const handleUploadImportClose = () => {
    setImportModal({
      open : false
    });
  }

  const handleDeploy = (application_file, name) => {
    updateProgress({ showProgress : true })
    dataFetch(
      ctxUrl(DEPLOY_URL, selectedK8sContexts),
      {
        credentials : "include",
        method : "POST",
        body : application_file,
      }, () => {
        console.log("ApplicationFile Deploy API", `/api/application/deploy`);
        enqueueSnackbar(`"${name}" application deployed` , {
          variant : "success",
          action : function Action(key) {
            return (
              <IconButton key="close" aria-label="Close" color="inherit" onClick={() => closeSnackbar(key)}>
                <CloseIcon />
              </IconButton>
            );
          },
          autoHideDuration : 2000,
        });
        updateProgress({ showProgress : false });
      },
      handleError(ACTION_TYPES.DEPLOY_APPLICATIONS)
    );
  }

  const handleUnDeploy = (application_file, name) => {
    updateProgress({ showProgress : true })
    dataFetch(
      ctxUrl(DEPLOY_URL, selectedK8sContexts),
      {
        credentials : "include",
        method : "DELETE",
        body : application_file,
      }, () => {
        console.log("ApplicationFile Undeploy API", `/api/pattern/deploy`);
        enqueueSnackbar(`"${name}" application undeployed`, {
          variant : "success",
          action : function Action(key) {
            return (
              <IconButton key="close" aria-label="Close" color="inherit" onClick={() => closeSnackbar(key)}>
                <CloseIcon />
              </IconButton>
            );
          },
          autoHideDuration : 2000,
        });
        updateProgress({ showProgress : false });
      },
      handleError(ACTION_TYPES.UNDEPLOY_APPLICATION)
    );
  }

  const handleAppDownload = (id, source_type, name) => {
    updateProgress({ showProgress : true })
    dataFetch(
        `/api/application/download/${id}/${source_type}`,
        {
          credentials : "include",
          method : "GET",
        },
        () => {
          fileDownloader(id, name, source_type);
          console.log("ApplicationFile API", `/api/application/download/${id}/${source_type}`);
          updateProgress({ showProgress : false });
        },
        handleError(ACTION_TYPES.DOWNLOAD_APP)
    );
  };

  const getTypes = () => {
    dataFetch(
      `/api/application/types`,
      {
        credentials : "include",
        method : "GET",
      },
      (res) => {
        setTypes(res)
      },
      handleError(ACTION_TYPES.FETCH_APPLICATIONS_TYPES)
    );
  }

  function fetchApplications(page, pageSize, search, sortOrder) {
    if (!search) search = "";
    if (!sortOrder) sortOrder = "";

    const query = `?page=${page}&page_size=${pageSize}&search=${encodeURIComponent(search)}&order=${encodeURIComponent(
      sortOrder
    )}`;

    updateProgress({ showProgress : true });

    dataFetch(
      `/api/application${query}`,
      { credentials : "include", },
      (result) => {
        console.log(result);
        console.log("ApplicationFile API", `/api/application${query}`);
        updateProgress({ showProgress : false });
        if (result) {
          setApplications(result.applications || []);
          setPage(result.page || 0);
          setPageSize(result.page_size || 0);
          setCount(result.total_count || 0);
          // setType()
        }
      },// TODO map types
      // handleError
      handleError(ACTION_TYPES.FETCH_APPLICATIONS)
    );
  }

  // function handleError(error) {
  const handleError = (action) => (error) => {
    updateProgress({ showProgress : false });

    enqueueSnackbar(`${action.error_msg}: ${error}`, {
      variant : "error",
      action : function Action(key) {
        return (
          <IconButton key="close" aria-label="Close" color="inherit" onClick={() => closeSnackbar(key)}>
            <CloseIcon />
          </IconButton>
        );
      },
      autoHideDuration : 8000,
    });
  };

  function resetSelectedRowData() {
    return () => {
      setSelectedRowData(null);
    };
  }

  async function handleSubmit({ data, id, name, type, source_type }) {
    updateProgress({ showProgress : true })
    if (type === FILE_OPS.DELETE) {
      const response = await showModal(1);
      if (response=="No"){
        updateProgress({ showProgress : false })
        return;
      }
      deleteApplication(id);
    }

    if (type === FILE_OPS.UPDATE) {
<<<<<<< HEAD
=======
      let response = await showUpdateModel("");
      if (response=="No"){
        updateProgress({ showProgress : false })
        return;
      }
>>>>>>> 085187fc
      dataFetch(
        `/api/application/${source_type}`,
        {
          credentials : "include",
          method : "PUT",
          body : JSON.stringify({ application_data : { id, name, application_file : data }, save : true }),
        },
        () => {
          console.log("ApplicationFile API", `/api/application/${source_type}`);
          updateProgress({ showProgress : false });
<<<<<<< HEAD
=======
          enqueueSnackbar(`"${name}" Application Updated Successfully`, {
            variant : "success",
            action : function Action(key) {
              return (
                <IconButton key="close" aria-label="Close" color="inherit" onClick={() => closeSnackbar(key)}>
                  <CloseIcon />
                </IconButton>
              );
            },
            autoHideDuration : 2000,
          });
>>>>>>> 085187fc
        },
        // handleError
        handleError(ACTION_TYPES.UPDATE_APPLICATIONS)
      );
    }

    if (type === FILE_OPS.FILE_UPLOAD || type === FILE_OPS.URL_UPLOAD) {
      let body = { save : true }
      if (type === FILE_OPS.FILE_UPLOAD) {
        body = JSON.stringify({
          ...body, application_data : { name : name || getRandomName(), application_file : data }
        })
      }
      if (type === FILE_OPS.URL_UPLOAD) {
        body = JSON.stringify({ ...body, url : data })
      }
      dataFetch(
        `/api/application/${source_type}`,
        {
          credentials : "include",
          method : "POST",
          body,
        },
        () => {
          console.log("ApplicationFile API", `/api/application/${source_type}`);
          updateProgress({ showProgress : false });
        },
        handleError(ACTION_TYPES.UPLOAD_APPLICATION)
      );
    }
  }

  function uploadHandler(ev, source_type) {
    if (!ev.target.files?.length) return;

    const file = ev.target.files[0];
    // Create a reader
    const reader = new FileReader();
    reader.addEventListener("load", (event) => {
      handleSubmit({
        data : event.target.result,
        name : file?.name || "meshery_" + Math.floor(trueRandom() * 100),
        type : FILE_OPS.FILE_UPLOAD,
        source_type : source_type
      });
    });
    reader.readAsText(file);
  }

  function urlUploadHandler(link, source_type) {
    handleSubmit({
      data : link, id : "", name : "meshery_" + Math.floor(trueRandom() * 100), type : FILE_OPS.URL_UPLOAD,
      source_type : source_type
    });
    console.log(link, source_type, "valid");
  }

  const columns = [
    {
      name : "name",
      label : "Application Name",
      options : {
        filter : false,
        sort : true,
        searchable : true,
        customHeadRender : function CustomHead({ index, ...column }, sortColumn) {
          return (
            <TableCell key={index} onClick={() => sortColumn(index)}>
              <TableSortLabel active={column.sortDirection != null} direction={column.sortDirection || "asc"}>
                <b>{column.label}</b>
              </TableSortLabel>
            </TableCell>
          );
        },
      },
    },
    {
      name : "created_at",
      label : "Upload Timestamp",
      options : {
        filter : false,
        sort : true,
        searchable : true,
        customHeadRender : function CustomHead({ index, ...column }, sortColumn) {
          return (
            <TableCell key={index} onClick={() => sortColumn(index)}>
              <TableSortLabel active={column.sortDirection != null} direction={column.sortDirection || "asc"}>
                <b>{column.label}</b>
              </TableSortLabel>
            </TableCell>
          );
        },
        customBodyRender : function CustomBody(value) {
          return <Moment format="LLLL">{value}</Moment>;
        },
      },
    },
    {
      name : "updated_at",
      label : "Update Timestamp",
      options : {
        filter : false,
        sort : true,
        searchable : true,
        customHeadRender : function CustomHead({ index, ...column }, sortColumn) {
          return (
            <TableCell key={index} onClick={() => sortColumn(index)}>
              <TableSortLabel active={column.sortDirection != null} direction={column.sortDirection || "asc"}>
                <b>{column.label}</b>
              </TableSortLabel>
            </TableCell>
          );
        },
        customBodyRender : function CustomBody(value) {
          return <Moment format="LLLL">{value}</Moment>;
        },
      },
    },
    {
      name : "source_type",
      label : "Source Type",
      options : {
        filter : false,
        sort : false,
        searchable : false,
        customHeadRender : function CustomHead({ index, ...column }) {
          return (
            <TableCell key={index}>
              <Tooltip title="Click source type to download Application">
                <div style={{ display : "flex" }}>
                  <b>{column.label}</b>
                  <InfoIcon color="primary" style={{ scale : "0.8" }}/>
                </div>
              </Tooltip>
            </TableCell>
          );
        },
        customBodyRender : function CustomBody(_, tableMeta) {
          const rowData = applications[tableMeta.rowIndex];
          console.log(rowData);
          return (
            <>
              <IconButton
                title="click to download"
                onClick={() => handleAppDownload(rowData.id ,rowData.type.String, rowData.name)}
              >
                <img src={`/static/img/${(rowData.type.String).replaceAll(" ", "_").toLowerCase()}.svg`} width="45px" height="45px" />
              </IconButton>
            </>
          );
        },
      },
    },
    {
      name : "Actions",
      options : {
        filter : false,
        sort : false,
        searchable : false,
        customHeadRender : function CustomHead({ index, ...column }) {
          return (
            <TableCell key={index}>
              <b>{column.label}</b>
            </TableCell>
          );
        },
        customBodyRender : function CustomBody(_, tableMeta) {
          const rowData = applications[tableMeta.rowIndex];
          return (
            <>
              <TooltipIcon
                title="Deploy"
                onClick={() => handleModalOpen(rowData.application_file, rowData.name, true)}
              >
                <DoneAllIcon data-cy="deploy-button" />
              </TooltipIcon>
              <TooltipIcon
                title="Undeploy"
                onClick={() => handleModalOpen(rowData.application_file, rowData.name, false)}
              >
                <UndeployIcon fill="#8F1F00" data-cy="undeploy-button" />
              </TooltipIcon>
            </>
          );
        },
      },
    }
  ];

  columns.forEach((column, idx) => {
    if (column.name === sortOrder.split(" ")[0]) {
      columns[idx].options.sortDirection = sortOrder.split(" ")[1];
    }
  });

  async function showModal(count) {
    let response = await modalRef.current.show({
      title : `Delete ${count ? count : ""} Application${count > 1 ? "s" : ''}?`,
      subtitle : `Are you sure you want to delete ${count > 1 ? "these" : 'this'} ${count ? count : ""} application${count > 1 ? "s" : ''}?`,
      options : ["Yes", "No"],
    });
    return response;
  }

  async function showUpdateModel(count){
    let response = await modalRef.current.show({
      title : `Update ${count ? count : ""} Application${count > 1 ? "s" : ''}?`,
      subtitle : `Are you sure you want to update ${count > 1 ? "these" : 'this'} ${count ? count : ""} application${count > 1 ? "s" : ''}?`,
      options : ["Yes","No"],
    });
    return response;
  }
  async function deleteApplication(id) {
    dataFetch(
      `/api/application/${id}`,
      {
        method : "DELETE",
        credentials : "include",
      },
      () => {
        updateProgress({ showProgress : false });

        enqueueSnackbar("Application deleted.", {
          variant : "success",
          autoHideDuration : 2000,
          action : function Action(key) {
            return (
              <IconButton key="close" aria-label="Close" color="inherit" onClick={() => closeSnackbar(key)}>
                <CloseIcon />
              </IconButton>
            );
          },
        });
      },
      handleError("Failed to delete application")
    );
  }

  const options = {
    filter : false,
    sort : !(user && user.user_id === "meshery"),
    search : !(user && user.user_id === "meshery"),
    filterType : "textField",
    responsive : "scrollFullHeight",
    resizableColumns : true,
    serverSide : true,
    count,
    rowsPerPage : pageSize,
    rowsPerPageOptions : [10, 20, 25],
    fixedHeader : true,
    page,
    print : false,
    download : false,
    textLabels : {
      selectedRows : {
        text : "application(s) selected"
      }
    },

    onCellClick : (_, meta) => meta.colIndex !== 3 && meta.colIndex !== 4 && setSelectedRowData(applications[meta.rowIndex]),

    onRowsDelete : async function handleDelete(row) {
      let response = await showModal(Object.keys(row.lookup).length);
      console.log(response);
      if (response === "Yes") {
        const fid = Object.keys(row.lookup).map(idx => applications[idx]?.id);
        fid.forEach(fid => deleteApplication(fid));
      }
      // if (response === "No")
      // fetchApplications(page, pageSize, search, sortOrder);
    },

    onTableChange : (action, tableState) => {
      const sortInfo = tableState.announceText
        ? tableState.announceText.split(" : ")
        : [];
      let order = "";
      if (tableState.activeColumn) {
        order = `${columns[tableState.activeColumn].name} desc`;
      }

      switch (action) {
        case "changePage":
          console.log("PPPPPPPPPPPPP------", tableState);
          initAppsSubscription(tableState.page.toString(), pageSize.toString(), search, order);
          break;
        case "changeRowsPerPage":
          initAppsSubscription(page.toString(), tableState.rowsPerPage.toString(), search, order)
          break;
        case "search":
          if (searchTimeout.current) {
            clearTimeout(searchTimeout.current);
          }
          searchTimeout.current = setTimeout(() => {
            if (search !== tableState.searchText) {
              fetchApplications(page, pageSize, tableState.searchText !== null
                ? tableState.searchText
                : "", sortOrder);
            }
          }, 500);
          break;
        case "sort":
          if (sortInfo.length == 2) {
            if (sortInfo[1] === "ascending") {
              order = `${columns[tableState.activeColumn].name} asc`;
            } else {
              order = `${columns[tableState.activeColumn].name} desc`;
            }
          }
          if (order !== sortOrder) {
            initAppsSubscription(page.toString(), pageSize.toString(), search, order);
          }
          break;
      }
    },
    setRowProps : (row, dataIndex, rowIndex) => {
      return {
        "data-cy" : `config-row-${rowIndex}`
      }
    },
    setTableProps : () => {
      return {
        "data-cy" : "applications-grid"
      }
    }
  };

  return (
    <>

      <NoSsr>
        {selectedRowData && Object.keys(selectedRowData).length > 0 && (
          <YAMLEditor application={selectedRowData} onClose={resetSelectedRowData()} onSubmit={handleSubmit} />
        )}
        <div className={classes.topToolbar} >
          {!selectedApplication.show && (applications.length>0 || viewType==="table") && <div className={classes.createButton}>
            <div>
              <Button
                aria-label="Add Application"
                variant="contained"
                color="primary"
                size="large"
                // @ts-ignore
                onClick={handleUploadImport}
                style={{ marginRight : "2rem" }}
              >
                <PublishIcon className={classes.addIcon} />
              Import Application
              </Button>
            </div>

          </div>
          }
          {!selectedApplication.show &&
          <div className={classes.viewSwitchButton}>
            <ViewSwitch view={viewType} changeView={setViewType} hideCatalog={true} />
          </div>
          }
        </div>
        {
          !selectedApplication.show && viewType==="table" &&
            <MUIDataTable
              title={<div className={classes.tableHeader}>Applications</div>}
              data={applications}
              columns={columns}
              // @ts-ignore
              options={options}
              className={classes.muiRow}
            />
        }
        {
          !selectedApplication.show && viewType==="grid" &&
            // grid vieww
            <ApplicationsGrid
              applications={applications}
              handleDeploy={handleDeploy}
              handleUnDeploy={handleUnDeploy}
              handleSubmit={handleSubmit}
              urlUploadHandler={urlUploadHandler}
              uploadHandler={uploadHandler}
              setSelectedApplication={setSelectedApplication}
              selectedApplication={selectedApplication}
              pages={Math.ceil(count / pageSize)}
              setPage={setPage}
              selectedPage={page}
              UploadImport={UploadImport}
              types={types}
              handleAppDownload={handleAppDownload}
            />
        }
        <ConfirmationMsg
          open={modalOpen.open}
          handleClose={handleModalClose}
          submit={
            { deploy : () => handleDeploy(modalOpen.application_file, modalOpen.name),  unDeploy : () => handleUnDeploy(modalOpen.application_file, modalOpen.name) }
          }
          isDelete={!modalOpen.deploy}
          title={ modalOpen.name }
          componentCount={modalOpen.count}
          tab={modalOpen.deploy ? 0 : 1}
        />
        <PromptComponent ref={modalRef} />
        <UploadImport open={importModal.open} handleClose={handleUploadImportClose} isApplication = {true} aria-label="URL upload button" handleUrlUpload={urlUploadHandler} handleUpload={uploadHandler}
          supportedTypes={types} configuration="Application"  />
      </NoSsr>
    </>
  );
}

const mapDispatchToProps = (dispatch) => ({ updateProgress : bindActionCreators(updateProgress, dispatch), });

const mapStateToProps = (state) => {
  return { user : state.get("user")?.toObject(), selectedK8sContexts : state.get("selectedK8sContexts") };
};

// @ts-ignore
export default withStyles(styles)(connect(mapStateToProps, mapDispatchToProps)(withSnackbar(MesheryApplications)));<|MERGE_RESOLUTION|>--- conflicted
+++ resolved
@@ -485,14 +485,11 @@
     }
 
     if (type === FILE_OPS.UPDATE) {
-<<<<<<< HEAD
-=======
       let response = await showUpdateModel("");
       if (response=="No"){
         updateProgress({ showProgress : false })
         return;
       }
->>>>>>> 085187fc
       dataFetch(
         `/api/application/${source_type}`,
         {
@@ -503,8 +500,6 @@
         () => {
           console.log("ApplicationFile API", `/api/application/${source_type}`);
           updateProgress({ showProgress : false });
-<<<<<<< HEAD
-=======
           enqueueSnackbar(`"${name}" Application Updated Successfully`, {
             variant : "success",
             action : function Action(key) {
@@ -516,7 +511,6 @@
             },
             autoHideDuration : 2000,
           });
->>>>>>> 085187fc
         },
         // handleError
         handleError(ACTION_TYPES.UPDATE_APPLICATIONS)
