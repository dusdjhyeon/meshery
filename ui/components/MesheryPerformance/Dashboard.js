//@ts-check
import React, { useState, useEffect } from "react";
import { connect } from "react-redux";
import { withSnackbar } from "notistack";
import { updateProgress } from "../../lib/store";
import { bindActionCreators } from "redux";
import {
  Button, Grid, Paper, Typography
} from "@material-ui/core";
import IconButton from "@material-ui/core/IconButton";
import { makeStyles, useTheme } from "@material-ui/core/styles";
import useMediaQuery from '@material-ui/core/useMediaQuery';
import CloseIcon from "@material-ui/icons/Close";
import { withRouter } from "next/router";
import dataFetch from "../../lib/data-fetch";
import MesheryMetrics from "../MesheryMetrics";
import PerformanceCalendar from "./PerformanceCalendar";
import GenericModal from "../GenericModal";
import MesheryPerformanceComponent from "./index";
import fetchPerformanceProfiles from "../graphql/queries/PerformanceProfilesQuery";

// const MESHERY_PERFORMANCE_URL = "/api/user/performance/profiles";
const MESHERY_PERFORMANCE_TEST_URL = "/api/user/performance/profiles/results";

<<<<<<< HEAD
const styles = () => ({ paper : { padding : "1rem", }, });

function Dashboard({
  updateProgress, enqueueSnackbar, closeSnackbar, grafana, router, classes
}) {
  const [profiles, setProfiles] = useState({ count : 0,
    profiles : [], });
  const [tests, setTests] = useState({ count : 0,
    tests : [], });
=======
const useStyles = makeStyles(() => ({
  paper : { padding : "1rem", },
  resultContainer : {
    display : "flex",
    flexDirection : "row",
    justifyContent : "space-between",
    ["@media (max-width: 830px)"] : {
      flexDirection : "column"
    },
  },
  vSep : {
    height : "10.4rem",
    width : "1px",
    background : "black",
    marginTop : "1.1rem",
    bottom : "0" ,
    left : "36%",
    backgroundColor : "#36454f",
    opacity : "0.7",
    ["@media (max-width: 830px)"] : {
      display : "none",
    }
  },
  hSep : {
    display : "none",
    ["@media (max-width: 830px)"] : {
      display : "block",
      width : "100%",
      height : "1px",
      background : "black",
      marginTop : "1.1rem",
      bottom : "0" ,
      left : "36%",
      backgroundColor : "#36454f",
      opacity : "0.7",
    }
  }
}));
>>>>>>> 22a3ba05

function Dashboard({ updateProgress, enqueueSnackbar, closeSnackbar, grafana, router }) {
  const [profiles, setProfiles] = useState({ count : 0, profiles : [] });
  const [tests, setTests] = useState({ count : 0, tests : [] });
  const [runTest, setRunTest] = useState(false);
  const classes = useStyles();

  const theme = useTheme();
  const matches = useMediaQuery(theme.breakpoints.up("xs"))

  if (matches) {
    console.log("HIT")
  }

  /**
   * fetch performance profiles when the page loads
   */
  useEffect(() => {
    fetchTestProfiles();
    fetchTests();
  }, []);

  function fetchTestProfiles() {
    updateProgress({ showProgress : true });

    fetchPerformanceProfiles({
      selector : {
        // default
        pageSize : `10`,
        page : `0`,
        search : ``,
        order : ``,
      },
    }).subscribe({
      next : (res) => {
        // @ts-ignore
        let result = res?.getPerformanceProfiles;
        if (typeof result !== "undefined") {
          updateProgress({ showProgress : false });
          if (result) {
            setProfiles({ count : result.total_count || 0,
              profiles : result.profiles || [], });
          }
        }
      },
      error : handleError("Failed to Fetch Profiles"),
    });
  }

  function fetchTests() {
    updateProgress({ showProgress : true });

    dataFetch(
      `${MESHERY_PERFORMANCE_TEST_URL}`,
      { credentials : "include", },
      (result) => {
        updateProgress({ showProgress : false });
        if (result) {
          setTests({ count : result.total_count || 0,
            tests : result.results || [], });
        }
      },
      handleError("Failed to Fetch Results")
    );
  }

  function handleError(msg) {
    return function (error) {
      updateProgress({ showProgress : false });

      enqueueSnackbar(`${msg}: ${error}`, { variant : "error",
        action : function Action(key) {
          return (
            <IconButton key="close" aria-label="Close" color="inherit" onClick={() => closeSnackbar(key)}>
              <CloseIcon />
            </IconButton>
          );
        },
        autoHideDuration : 8000, });
    };
  }

  return (
    <>
      <Grid container spacing={2} style={{ padding : "0.5rem" }} alignContent="space-around">
        <Grid container item spacing={1} direction="column" lg xs={12}>
          <Grid item>
            <Paper className={classes.paper}>
              <div className={classes.resultContainer}>
                <div className={classes.paper}>
                  <div style={{ display : "flex", alignItems : "center" , height : "6.8rem" }}>
                    <Typography variant="h2" component="div" color="primary" style={{ marginRight : "0.75rem" }}>
                      {(tests.count).toLocaleString('en')}
                    </Typography>
                    <Typography variant="body1" style={{ color : "rgba(0, 0, 0, 0.54)" }} component="div">
                      Results
                    </Typography>
                  </div>
                  <div style={{ margin : "2rem 0 0 auto", width : "fit-content" }}>
                    <Button variant="contained" color="primary" onClick={() => setRunTest(true)}>
                      Run Test
                    </Button>
                  </div>
                </div>
                <div className={classes.vSep} />
                <div className={classes.hSep} />
                <div className={classes.paper}>
                  <div style={{ display : "flex", alignItems : "center", height : "6.8rem" }}>
                    <Typography variant="h2" component="div" color="primary" style={{ marginRight : "0.75rem" }}>
                      {profiles.count}
                    </Typography>
                    <Typography variant="body1" style={{ color : "rgba(0, 0, 0, 0.54)" }} component="div">
                      Profiles
                    </Typography>
                  </div>
                  <div style={{ margin : "2rem 0 0 auto", width : "fit-content" }}>
                    <Button variant="contained" color="primary" onClick={() => router.push("/performance/profiles")}>
                      Manage Profiles
                    </Button>
                  </div>
                </div>
              </div>
            </Paper>
          </Grid>
          <Grid item>
            <Paper className={classes.paper}>
              <PerformanceCalendar style={{ height : "40rem", margin : "2rem 0 0" }} />
            </Paper>
          </Grid>
        </Grid>
        <Grid item lg xs={12}>
          <Paper className={classes.paper} style={{ height : "100%" }}>
            <MesheryMetrics
              boardConfigs={grafana.selectedBoardsConfigs}
              grafanaURL={grafana.grafanaURL}
              grafanaAPIKey={grafana.grafanaAPIKey}
              handleGrafanaChartAddition={() => router.push("/settings/#metrics")}
            />
          </Paper>
        </Grid>
      </Grid>

      <GenericModal
        open={!!runTest}
        Content={
          <Paper style={{ margin : "auto", maxWidth : "90%", outline : "none" }}>
            <MesheryPerformanceComponent />
          </Paper>
        }
        handleClose={() => setRunTest(false)}
      />
    </>
  );
}

const mapStateToProps = (st) => {
  const grafana = st.get("grafana").toJS();
  return { grafana : { ...grafana, ts : new Date(grafana.ts) } };
};

const mapDispatchToProps = (dispatch) => ({ updateProgress : bindActionCreators(updateProgress, dispatch), });

export default connect(mapStateToProps, mapDispatchToProps)(withRouter(withSnackbar(Dashboard)));
<|MERGE_RESOLUTION|>--- conflicted
+++ resolved
@@ -1,237 +1,225 @@
-//@ts-check
-import React, { useState, useEffect } from "react";
-import { connect } from "react-redux";
-import { withSnackbar } from "notistack";
-import { updateProgress } from "../../lib/store";
-import { bindActionCreators } from "redux";
-import {
-  Button, Grid, Paper, Typography
-} from "@material-ui/core";
-import IconButton from "@material-ui/core/IconButton";
-import { makeStyles, useTheme } from "@material-ui/core/styles";
-import useMediaQuery from '@material-ui/core/useMediaQuery';
-import CloseIcon from "@material-ui/icons/Close";
-import { withRouter } from "next/router";
-import dataFetch from "../../lib/data-fetch";
-import MesheryMetrics from "../MesheryMetrics";
-import PerformanceCalendar from "./PerformanceCalendar";
-import GenericModal from "../GenericModal";
-import MesheryPerformanceComponent from "./index";
-import fetchPerformanceProfiles from "../graphql/queries/PerformanceProfilesQuery";
-
-// const MESHERY_PERFORMANCE_URL = "/api/user/performance/profiles";
-const MESHERY_PERFORMANCE_TEST_URL = "/api/user/performance/profiles/results";
-
-<<<<<<< HEAD
-const styles = () => ({ paper : { padding : "1rem", }, });
-
-function Dashboard({
-  updateProgress, enqueueSnackbar, closeSnackbar, grafana, router, classes
-}) {
-  const [profiles, setProfiles] = useState({ count : 0,
-    profiles : [], });
-  const [tests, setTests] = useState({ count : 0,
-    tests : [], });
-=======
-const useStyles = makeStyles(() => ({
-  paper : { padding : "1rem", },
-  resultContainer : {
-    display : "flex",
-    flexDirection : "row",
-    justifyContent : "space-between",
-    ["@media (max-width: 830px)"] : {
-      flexDirection : "column"
-    },
-  },
-  vSep : {
-    height : "10.4rem",
-    width : "1px",
-    background : "black",
-    marginTop : "1.1rem",
-    bottom : "0" ,
-    left : "36%",
-    backgroundColor : "#36454f",
-    opacity : "0.7",
-    ["@media (max-width: 830px)"] : {
-      display : "none",
-    }
-  },
-  hSep : {
-    display : "none",
-    ["@media (max-width: 830px)"] : {
-      display : "block",
-      width : "100%",
-      height : "1px",
-      background : "black",
-      marginTop : "1.1rem",
-      bottom : "0" ,
-      left : "36%",
-      backgroundColor : "#36454f",
-      opacity : "0.7",
-    }
-  }
-}));
->>>>>>> 22a3ba05
-
-function Dashboard({ updateProgress, enqueueSnackbar, closeSnackbar, grafana, router }) {
-  const [profiles, setProfiles] = useState({ count : 0, profiles : [] });
-  const [tests, setTests] = useState({ count : 0, tests : [] });
-  const [runTest, setRunTest] = useState(false);
-  const classes = useStyles();
-
-  const theme = useTheme();
-  const matches = useMediaQuery(theme.breakpoints.up("xs"))
-
-  if (matches) {
-    console.log("HIT")
-  }
-
-  /**
-   * fetch performance profiles when the page loads
-   */
-  useEffect(() => {
-    fetchTestProfiles();
-    fetchTests();
-  }, []);
-
-  function fetchTestProfiles() {
-    updateProgress({ showProgress : true });
-
-    fetchPerformanceProfiles({
-      selector : {
-        // default
-        pageSize : `10`,
-        page : `0`,
-        search : ``,
-        order : ``,
-      },
-    }).subscribe({
-      next : (res) => {
-        // @ts-ignore
-        let result = res?.getPerformanceProfiles;
-        if (typeof result !== "undefined") {
-          updateProgress({ showProgress : false });
-          if (result) {
-            setProfiles({ count : result.total_count || 0,
-              profiles : result.profiles || [], });
-          }
-        }
-      },
-      error : handleError("Failed to Fetch Profiles"),
-    });
-  }
-
-  function fetchTests() {
-    updateProgress({ showProgress : true });
-
-    dataFetch(
-      `${MESHERY_PERFORMANCE_TEST_URL}`,
-      { credentials : "include", },
-      (result) => {
-        updateProgress({ showProgress : false });
-        if (result) {
-          setTests({ count : result.total_count || 0,
-            tests : result.results || [], });
-        }
-      },
-      handleError("Failed to Fetch Results")
-    );
-  }
-
-  function handleError(msg) {
-    return function (error) {
-      updateProgress({ showProgress : false });
-
-      enqueueSnackbar(`${msg}: ${error}`, { variant : "error",
-        action : function Action(key) {
-          return (
-            <IconButton key="close" aria-label="Close" color="inherit" onClick={() => closeSnackbar(key)}>
-              <CloseIcon />
-            </IconButton>
-          );
-        },
-        autoHideDuration : 8000, });
-    };
-  }
-
-  return (
-    <>
-      <Grid container spacing={2} style={{ padding : "0.5rem" }} alignContent="space-around">
-        <Grid container item spacing={1} direction="column" lg xs={12}>
-          <Grid item>
-            <Paper className={classes.paper}>
-              <div className={classes.resultContainer}>
-                <div className={classes.paper}>
-                  <div style={{ display : "flex", alignItems : "center" , height : "6.8rem" }}>
-                    <Typography variant="h2" component="div" color="primary" style={{ marginRight : "0.75rem" }}>
-                      {(tests.count).toLocaleString('en')}
-                    </Typography>
-                    <Typography variant="body1" style={{ color : "rgba(0, 0, 0, 0.54)" }} component="div">
-                      Results
-                    </Typography>
-                  </div>
-                  <div style={{ margin : "2rem 0 0 auto", width : "fit-content" }}>
-                    <Button variant="contained" color="primary" onClick={() => setRunTest(true)}>
-                      Run Test
-                    </Button>
-                  </div>
-                </div>
-                <div className={classes.vSep} />
-                <div className={classes.hSep} />
-                <div className={classes.paper}>
-                  <div style={{ display : "flex", alignItems : "center", height : "6.8rem" }}>
-                    <Typography variant="h2" component="div" color="primary" style={{ marginRight : "0.75rem" }}>
-                      {profiles.count}
-                    </Typography>
-                    <Typography variant="body1" style={{ color : "rgba(0, 0, 0, 0.54)" }} component="div">
-                      Profiles
-                    </Typography>
-                  </div>
-                  <div style={{ margin : "2rem 0 0 auto", width : "fit-content" }}>
-                    <Button variant="contained" color="primary" onClick={() => router.push("/performance/profiles")}>
-                      Manage Profiles
-                    </Button>
-                  </div>
-                </div>
-              </div>
-            </Paper>
-          </Grid>
-          <Grid item>
-            <Paper className={classes.paper}>
-              <PerformanceCalendar style={{ height : "40rem", margin : "2rem 0 0" }} />
-            </Paper>
-          </Grid>
-        </Grid>
-        <Grid item lg xs={12}>
-          <Paper className={classes.paper} style={{ height : "100%" }}>
-            <MesheryMetrics
-              boardConfigs={grafana.selectedBoardsConfigs}
-              grafanaURL={grafana.grafanaURL}
-              grafanaAPIKey={grafana.grafanaAPIKey}
-              handleGrafanaChartAddition={() => router.push("/settings/#metrics")}
-            />
-          </Paper>
-        </Grid>
-      </Grid>
-
-      <GenericModal
-        open={!!runTest}
-        Content={
-          <Paper style={{ margin : "auto", maxWidth : "90%", outline : "none" }}>
-            <MesheryPerformanceComponent />
-          </Paper>
-        }
-        handleClose={() => setRunTest(false)}
-      />
-    </>
-  );
-}
-
-const mapStateToProps = (st) => {
-  const grafana = st.get("grafana").toJS();
-  return { grafana : { ...grafana, ts : new Date(grafana.ts) } };
-};
-
-const mapDispatchToProps = (dispatch) => ({ updateProgress : bindActionCreators(updateProgress, dispatch), });
-
-export default connect(mapStateToProps, mapDispatchToProps)(withRouter(withSnackbar(Dashboard)));
+//@ts-check
+import React, { useState, useEffect } from "react";
+import { connect } from "react-redux";
+import { withSnackbar } from "notistack";
+import { updateProgress } from "../../lib/store";
+import { bindActionCreators } from "redux";
+import {
+  Button, Grid, Paper, Typography
+} from "@material-ui/core";
+import IconButton from "@material-ui/core/IconButton";
+import { makeStyles, useTheme } from "@material-ui/core/styles";
+import useMediaQuery from '@material-ui/core/useMediaQuery';
+import CloseIcon from "@material-ui/icons/Close";
+import { withRouter } from "next/router";
+import dataFetch from "../../lib/data-fetch";
+import MesheryMetrics from "../MesheryMetrics";
+import PerformanceCalendar from "./PerformanceCalendar";
+import GenericModal from "../GenericModal";
+import MesheryPerformanceComponent from "./index";
+import fetchPerformanceProfiles from "../graphql/queries/PerformanceProfilesQuery";
+
+// const MESHERY_PERFORMANCE_URL = "/api/user/performance/profiles";
+const MESHERY_PERFORMANCE_TEST_URL = "/api/user/performance/profiles/results";
+
+const useStyles = makeStyles(() => ({
+  paper : { padding : "1rem", },
+  resultContainer : {
+    display : "flex",
+    flexDirection : "row",
+    justifyContent : "space-between",
+    ["@media (max-width: 830px)"] : {
+      flexDirection : "column"
+    },
+  },
+  vSep : {
+    height : "10.4rem",
+    width : "1px",
+    background : "black",
+    marginTop : "1.1rem",
+    bottom : "0" ,
+    left : "36%",
+    backgroundColor : "#36454f",
+    opacity : "0.7",
+    ["@media (max-width: 830px)"] : {
+      display : "none",
+    }
+  },
+  hSep : {
+    display : "none",
+    ["@media (max-width: 830px)"] : {
+      display : "block",
+      width : "100%",
+      height : "1px",
+      background : "black",
+      marginTop : "1.1rem",
+      bottom : "0" ,
+      left : "36%",
+      backgroundColor : "#36454f",
+      opacity : "0.7",
+    }
+  }
+}));
+
+function Dashboard({ updateProgress, enqueueSnackbar, closeSnackbar, grafana, router }) {
+  const [profiles, setProfiles] = useState({ count : 0, profiles : [] });
+  const [tests, setTests] = useState({ count : 0, tests : [] });
+  const [runTest, setRunTest] = useState(false);
+  const classes = useStyles();
+
+  const theme = useTheme();
+  const matches = useMediaQuery(theme.breakpoints.up("xs"))
+
+  if (matches) {
+    console.log("HIT")
+  }
+
+  /**
+   * fetch performance profiles when the page loads
+   */
+  useEffect(() => {
+    fetchTestProfiles();
+    fetchTests();
+  }, []);
+
+  function fetchTestProfiles() {
+    updateProgress({ showProgress : true });
+
+    fetchPerformanceProfiles({
+      selector : {
+        // default
+        pageSize : `10`,
+        page : `0`,
+        search : ``,
+        order : ``,
+      },
+    }).subscribe({
+      next : (res) => {
+        // @ts-ignore
+        let result = res?.getPerformanceProfiles;
+        if (typeof result !== "undefined") {
+          updateProgress({ showProgress : false });
+          if (result) {
+            setProfiles({ count : result.total_count || 0,
+              profiles : result.profiles || [], });
+          }
+        }
+      },
+      error : handleError("Failed to Fetch Profiles"),
+    });
+  }
+
+  function fetchTests() {
+    updateProgress({ showProgress : true });
+
+    dataFetch(
+      `${MESHERY_PERFORMANCE_TEST_URL}`,
+      { credentials : "include", },
+      (result) => {
+        updateProgress({ showProgress : false });
+        if (result) {
+          setTests({ count : result.total_count || 0,
+            tests : result.results || [], });
+        }
+      },
+      handleError("Failed to Fetch Results")
+    );
+  }
+
+  function handleError(msg) {
+    return function (error) {
+      updateProgress({ showProgress : false });
+
+      enqueueSnackbar(`${msg}: ${error}`, { variant : "error",
+        action : function Action(key) {
+          return (
+            <IconButton key="close" aria-label="Close" color="inherit" onClick={() => closeSnackbar(key)}>
+              <CloseIcon />
+            </IconButton>
+          );
+        },
+        autoHideDuration : 8000, });
+    };
+  }
+
+  return (
+    <>
+      <Grid container spacing={2} style={{ padding : "0.5rem" }} alignContent="space-around">
+        <Grid container item spacing={1} direction="column" lg xs={12}>
+          <Grid item>
+            <Paper className={classes.paper}>
+              <div className={classes.resultContainer}>
+                <div className={classes.paper}>
+                  <div style={{ display : "flex", alignItems : "center" , height : "6.8rem" }}>
+                    <Typography variant="h2" component="div" color="primary" style={{ marginRight : "0.75rem" }}>
+                      {(tests.count).toLocaleString('en')}
+                    </Typography>
+                    <Typography variant="body1" style={{ color : "rgba(0, 0, 0, 0.54)" }} component="div">
+                      Results
+                    </Typography>
+                  </div>
+                  <div style={{ margin : "2rem 0 0 auto", width : "fit-content" }}>
+                    <Button variant="contained" color="primary" onClick={() => setRunTest(true)}>
+                      Run Test
+                    </Button>
+                  </div>
+                </div>
+                <div className={classes.vSep} />
+                <div className={classes.hSep} />
+                <div className={classes.paper}>
+                  <div style={{ display : "flex", alignItems : "center", height : "6.8rem" }}>
+                    <Typography variant="h2" component="div" color="primary" style={{ marginRight : "0.75rem" }}>
+                      {profiles.count}
+                    </Typography>
+                    <Typography variant="body1" style={{ color : "rgba(0, 0, 0, 0.54)" }} component="div">
+                      Profiles
+                    </Typography>
+                  </div>
+                  <div style={{ margin : "2rem 0 0 auto", width : "fit-content" }}>
+                    <Button variant="contained" color="primary" onClick={() => router.push("/performance/profiles")}>
+                      Manage Profiles
+                    </Button>
+                  </div>
+                </div>
+              </div>
+            </Paper>
+          </Grid>
+          <Grid item>
+            <Paper className={classes.paper}>
+              <PerformanceCalendar style={{ height : "40rem", margin : "2rem 0 0" }} />
+            </Paper>
+          </Grid>
+        </Grid>
+        <Grid item lg xs={12}>
+          <Paper className={classes.paper} style={{ height : "100%" }}>
+            <MesheryMetrics
+              boardConfigs={grafana.selectedBoardsConfigs}
+              grafanaURL={grafana.grafanaURL}
+              grafanaAPIKey={grafana.grafanaAPIKey}
+              handleGrafanaChartAddition={() => router.push("/settings/#metrics")}
+            />
+          </Paper>
+        </Grid>
+      </Grid>
+
+      <GenericModal
+        open={!!runTest}
+        Content={
+          <Paper style={{ margin : "auto", maxWidth : "90%", outline : "none" }}>
+            <MesheryPerformanceComponent />
+          </Paper>
+        }
+        handleClose={() => setRunTest(false)}
+      />
+    </>
+  );
+}
+
+const mapStateToProps = (st) => {
+  const grafana = st.get("grafana").toJS();
+  return { grafana : { ...grafana, ts : new Date(grafana.ts) } };
+};
+
+const mapDispatchToProps = (dispatch) => ({ updateProgress : bindActionCreators(updateProgress, dispatch), });
+
+export default connect(mapStateToProps, mapDispatchToProps)(withRouter(withSnackbar(Dashboard)));