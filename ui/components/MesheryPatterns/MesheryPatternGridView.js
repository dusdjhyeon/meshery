<<<<<<< HEAD
//@ts-check
import { Grid, Paper, Typography } from '@material-ui/core';
import { Pagination } from '@material-ui/lab';
import React, { useState } from 'react';
import MesheryPatternCard from './MesheryPatternCard';
import DesignConfigurator from '../configuratorComponents/MeshModel';
import { FILE_OPS, ACTIONS } from '../../utils/Enum';
import ConfirmationMsg from '../ConfirmationModal';
import { getComponentsinFile } from '../../utils/utils';
import useStyles from './Grid.styles';
import Validation from '../Validation';
import Modal from '../Modal';
=======
import { Grid, Paper, Typography } from "@material-ui/core";
import { Pagination } from "@material-ui/lab";
import React, { useState } from "react";
import MesheryPatternCard from "./MesheryPatternCard";
import DesignConfigurator from "../configuratorComponents/MeshModel";
import { FILE_OPS, ACTIONS } from "../../utils/Enum";
import ConfirmationMsg from "../ConfirmationModal";
import { getComponentsinFile } from "../../utils/utils";
import useStyles from "./Grid.styles";
import Validation from "../Validation";
import Modal from "../Modal";
>>>>>>> 6640f6f8
import PublicIcon from '@material-ui/icons/Public';
import DryRunComponent from '../DryRun/DryRunComponent';

const INITIAL_GRID_SIZE = { xl: 4, md: 6, xs: 12 };

<<<<<<< HEAD
function PatternCardGridItem({
  pattern,
  handleDeploy,
  handleVerify,
  handlePublishModal,
  handleUnpublishModal,
  handleUnDeploy,
  handleClone,
  handleSubmit,
  setSelectedPatterns,
  canPublishPattern = false,
}) {
=======
function PatternCardGridItem({ pattern, handleDeploy, handleVerify, handlePublishModal, handleUnpublishModal, handleUnDeploy, handleClone, handleSubmit, setSelectedPatterns, canPublishPattern = false ,user }) {
>>>>>>> 6640f6f8
  const [gridProps, setGridProps] = useState(INITIAL_GRID_SIZE);
  const [yaml, setYaml] = useState(pattern.pattern_file);

  return (
    <Grid item {...gridProps}>
      <MesheryPatternCard
        id={pattern.id}
        user={user}
        canPublishPattern={canPublishPattern}
        name={pattern.name}
        updated_at={pattern.updated_at}
        created_at={pattern.created_at}
        pattern_file={pattern.pattern_file}
        requestFullSize={() => setGridProps({ xl: 12, md: 12, xs: 12 })}
        requestSizeRestore={() => setGridProps(INITIAL_GRID_SIZE)}
        handleDeploy={handleDeploy}
        handleVerify={handleVerify}
        handlePublishModal={handlePublishModal}
        handleUnDeploy={handleUnDeploy}
        handleUnpublishModal={handleUnpublishModal}
        handleClone={handleClone}
        deleteHandler={() =>
          handleSubmit({ data: yaml, id: pattern.id, type: FILE_OPS.DELETE, name: pattern.name })
        }
        updateHandler={() =>
          handleSubmit({ data: yaml, id: pattern.id, type: FILE_OPS.UPDATE, name: pattern.name })
        }
        setSelectedPatterns={() => setSelectedPatterns({ pattern: pattern, show: true })}
        setYaml={setYaml}
        description={pattern.description}
        visibility={pattern.visibility}
        pattern={pattern}
      />
    </Grid>
  );
}

/**
 * MesheryPatternGrid is the react component for rendering grid
 * @param {{
 *  patterns:Array<{
 *  id:string,
 *  created_at: string,
 *  updated_at: string,
 *  pattern_file: string,
 * }>,
 *  handleVerify: (e: Event, pattern_file: any, pattern_id: string) => void,
 *  handlePublish: (catalog_data : any) => void,
 *  handleUnpublishModal: (ev: Event, pattern: any) => (() => Promise<void>),
 *  handleDeploy: (pattern_file: any) => void,
 *  handleUnDeploy: (pattern_file: any) => void,
 *  handleSubmit: (data: any, id: string, name: string, type: string) => void,
 *  setSelectedPattern : ({show: boolean, pattern:any}) => void,
 *  selectedPattern: {show : boolean, pattern : any},
 *  pages?: number,
 *  selectedPage?: number,
 *  setPage: (page: number) => void
 *  patternErrors: Map
 *  canPublishPattern: boolean,
 *  publishModal: {
 *   open: boolean,
 *   filter: any,
 *   name: string
 *  },
 *  setPublishModal: (publishModal: { open: boolean, filter: any, name: string }) => void
 * }} props props
 */

<<<<<<< HEAD
function MesheryPatternGrid({
  patterns = [],
  handleVerify,
  handlePublish,
  handleUnpublishModal,
  handleDeploy,
  handleUnDeploy,
  handleClone,
  handleSubmit,
  setSelectedPattern,
  selectedPattern,
  pages = 1,
  setPage,
  selectedPage,
  patternErrors,
  canPublishPattern = false,
  publishModal,
  setPublishModal,
  selectedK8sContexts,
  publishSchema,
}) {
  const classes = useStyles();
=======
function MesheryPatternGrid({ patterns=[], handleVerify, handlePublish, handleUnpublishModal, handleDeploy, handleUnDeploy, handleClone, handleSubmit, setSelectedPattern, selectedPattern, pages = 1,setPage, selectedPage, patternErrors, canPublishPattern = false, publishModal, setPublishModal, selectedK8sContexts, publishSchema ,user }) {

  const classes = useStyles()
>>>>>>> 6640f6f8
  const handlePublishModal = (pattern) => {
    if (canPublishPattern) {
      setPublishModal({
        open: true,
        pattern: pattern,
        name: '',
      });
    }
  };
  const handlePublishModalClose = () => {
    setPublishModal({
      open: false,
      pattern: {},
      name: '',
    });
  };

  const [modalOpen, setModalOpen] = useState({
    open: false,
    deploy: false,
    pattern_file: null,
    name: '',
    count: 0,
    dryRunComponent: null,
  });

  const handleModalClose = () => {
    setModalOpen({
      open: false,
      pattern_file: null,
      name: '',
      count: 0,
    });
  };

  const handleModalOpen = (pattern, action) => {
    const compCount = getComponentsinFile(pattern.pattern_file);
    const validationBody = (
      <Validation
        errors={patternErrors.get(pattern.id)}
        compCount={compCount}
        handleClose={() => setModalOpen({ ...modalOpen, open: false })}
      />
    );

    const dryRunComponent = (
      <DryRunComponent
        design={pattern.pattern_file}
        noOfElements={compCount}
        selectedContexts={selectedK8sContexts}
      />
    );
    setModalOpen({
      open: true,
      action: action,
      pattern_file: pattern.pattern_file,
      name: pattern.name,
      count: compCount,
      validationBody: validationBody,
      dryRunComponent: dryRunComponent,
    });
  };

  return (
    <div>
<<<<<<< HEAD
      {selectedPattern.show && (
        <DesignConfigurator
          pattern={selectedPattern.pattern}
          show={setSelectedPattern}
          onSubmit={handleSubmit}
        />
      )}
      {!selectedPattern.show && (
        <Grid container spacing={3}>
          {patterns.map((pattern) => (
            <PatternCardGridItem
              key={pattern.id}
              pattern={pattern}
              canPublishPattern={canPublishPattern}
              handleClone={() => handleClone(pattern.id, pattern.name)}
              handleDeploy={() => handleModalOpen(pattern, ACTIONS.DEPLOY)}
              handleUnDeploy={() => handleModalOpen(pattern, ACTIONS.UNDEPLOY)}
              handleVerify={(e) => handleVerify(e, pattern.pattern_file, pattern.id)}
              handlePublishModal={() => handlePublishModal(pattern)}
              handleUnpublishModal={(e) => handleUnpublishModal(e, pattern)()}
              handleSubmit={handleSubmit}
              setSelectedPatterns={setSelectedPattern}
            />
          ))}
        </Grid>
      )}
      {!selectedPattern.show && patterns.length === 0 && (
        <Paper className={classes.noPaper}>
          <div className={classes.noContainer}>
            <Typography align="center" color="textSecondary" className={classes.noText}>
              No Designs Found
            </Typography>
            <div>
              {/* <Button
=======
      {selectedPattern.show &&
      <DesignConfigurator pattern={selectedPattern.pattern} show={setSelectedPattern}  onSubmit={handleSubmit} />
      }
      {!selectedPattern.show &&
      <Grid container spacing={3}>
        {patterns.map((pattern) => (
          <PatternCardGridItem
            key={pattern.id}
            user={user}
            pattern={pattern}
            canPublishPattern={canPublishPattern}
            handleClone={() => handleClone(pattern.id, pattern.name)}
            handleDeploy={() => handleModalOpen(pattern, ACTIONS.DEPLOY)}
            handleUnDeploy={() => handleModalOpen(pattern, ACTIONS.UNDEPLOY)}
            handleVerify={(e) => handleVerify(e, pattern.pattern_file, pattern.id)}
            handlePublishModal={() => handlePublishModal(pattern)}
            handleUnpublishModal={(e) => handleUnpublishModal(e, pattern)()}
            handleSubmit={handleSubmit}
            setSelectedPatterns={setSelectedPattern}
          />
        ))}

      </Grid>
      }
      {!selectedPattern.show && patterns.length === 0 &&
          <Paper className={classes.noPaper}>
            <div className={classes.noContainer}>
              <Typography align="center" color="textSecondary" className={classes.noText}>
                No Designs Found
              </Typography>
              <div>
                {/* <Button
>>>>>>> 6640f6f8
                  aria-label="Add Application"
                  variant="contained"
                  color="primary"
                  size="large"
                  // @ts-ignore
                  onClick={handleUploadImport}
                  style={{ marginRight : "2rem" }}
                >
                  <PublishIcon className={classes.addIcon} />
              Import Design
                </Button> */}
            </div>
          </div>
        </Paper>
      )}
      {patterns.length ? (
        <div className={classes.pagination}>
          <Pagination
            count={pages}
            page={selectedPage + 1}
            onChange={(_, page) => setPage(page - 1)}
          />
        </div>
      ) : null}
      <ConfirmationMsg
        open={modalOpen.open}
        handleClose={handleModalClose}
        submit={{
          deploy: () => handleDeploy(modalOpen.pattern_file, modalOpen.name),
          unDeploy: () => handleUnDeploy(modalOpen.pattern_file, modalOpen.name),
        }}
        title={modalOpen.name}
        componentCount={modalOpen.count}
        tab={modalOpen.action}
        dryRunComponent={modalOpen.dryRunComponent}
        validationBody={modalOpen.validationBody}
      />
      {canPublishPattern && publishModal.open && (
        <Modal
          open={true}
          schema={publishSchema.rjsfSchema}
          uiSchema={publishSchema.uiSchema}
          handleClose={handlePublishModalClose}
          aria-label="catalog publish"
          title={publishModal.pattern?.name}
          handleSubmit={handlePublish}
          showInfoIcon={{
            text: 'Upon submitting your catalog item, an approval flow will be initiated.',
            link: 'https://docs.meshery.io/concepts/catalog',
          }}
          submitBtnText="Submit for Approval"
          submitBtnIcon={<PublicIcon />}
        />
      )}
    </div>
  );
}

export default MesheryPatternGrid;<|MERGE_RESOLUTION|>--- conflicted
+++ resolved
@@ -1,17 +1,3 @@
-<<<<<<< HEAD
-//@ts-check
-import { Grid, Paper, Typography } from '@material-ui/core';
-import { Pagination } from '@material-ui/lab';
-import React, { useState } from 'react';
-import MesheryPatternCard from './MesheryPatternCard';
-import DesignConfigurator from '../configuratorComponents/MeshModel';
-import { FILE_OPS, ACTIONS } from '../../utils/Enum';
-import ConfirmationMsg from '../ConfirmationModal';
-import { getComponentsinFile } from '../../utils/utils';
-import useStyles from './Grid.styles';
-import Validation from '../Validation';
-import Modal from '../Modal';
-=======
 import { Grid, Paper, Typography } from "@material-ui/core";
 import { Pagination } from "@material-ui/lab";
 import React, { useState } from "react";
@@ -23,28 +9,12 @@
 import useStyles from "./Grid.styles";
 import Validation from "../Validation";
 import Modal from "../Modal";
->>>>>>> 6640f6f8
 import PublicIcon from '@material-ui/icons/Public';
 import DryRunComponent from '../DryRun/DryRunComponent';
 
 const INITIAL_GRID_SIZE = { xl: 4, md: 6, xs: 12 };
 
-<<<<<<< HEAD
-function PatternCardGridItem({
-  pattern,
-  handleDeploy,
-  handleVerify,
-  handlePublishModal,
-  handleUnpublishModal,
-  handleUnDeploy,
-  handleClone,
-  handleSubmit,
-  setSelectedPatterns,
-  canPublishPattern = false,
-}) {
-=======
 function PatternCardGridItem({ pattern, handleDeploy, handleVerify, handlePublishModal, handleUnpublishModal, handleUnDeploy, handleClone, handleSubmit, setSelectedPatterns, canPublishPattern = false ,user }) {
->>>>>>> 6640f6f8
   const [gridProps, setGridProps] = useState(INITIAL_GRID_SIZE);
   const [yaml, setYaml] = useState(pattern.pattern_file);
 
@@ -113,34 +83,9 @@
  * }} props props
  */
 
-<<<<<<< HEAD
-function MesheryPatternGrid({
-  patterns = [],
-  handleVerify,
-  handlePublish,
-  handleUnpublishModal,
-  handleDeploy,
-  handleUnDeploy,
-  handleClone,
-  handleSubmit,
-  setSelectedPattern,
-  selectedPattern,
-  pages = 1,
-  setPage,
-  selectedPage,
-  patternErrors,
-  canPublishPattern = false,
-  publishModal,
-  setPublishModal,
-  selectedK8sContexts,
-  publishSchema,
-}) {
-  const classes = useStyles();
-=======
 function MesheryPatternGrid({ patterns=[], handleVerify, handlePublish, handleUnpublishModal, handleDeploy, handleUnDeploy, handleClone, handleSubmit, setSelectedPattern, selectedPattern, pages = 1,setPage, selectedPage, patternErrors, canPublishPattern = false, publishModal, setPublishModal, selectedK8sContexts, publishSchema ,user }) {
 
   const classes = useStyles()
->>>>>>> 6640f6f8
   const handlePublishModal = (pattern) => {
     if (canPublishPattern) {
       setPublishModal({
@@ -206,42 +151,6 @@
 
   return (
     <div>
-<<<<<<< HEAD
-      {selectedPattern.show && (
-        <DesignConfigurator
-          pattern={selectedPattern.pattern}
-          show={setSelectedPattern}
-          onSubmit={handleSubmit}
-        />
-      )}
-      {!selectedPattern.show && (
-        <Grid container spacing={3}>
-          {patterns.map((pattern) => (
-            <PatternCardGridItem
-              key={pattern.id}
-              pattern={pattern}
-              canPublishPattern={canPublishPattern}
-              handleClone={() => handleClone(pattern.id, pattern.name)}
-              handleDeploy={() => handleModalOpen(pattern, ACTIONS.DEPLOY)}
-              handleUnDeploy={() => handleModalOpen(pattern, ACTIONS.UNDEPLOY)}
-              handleVerify={(e) => handleVerify(e, pattern.pattern_file, pattern.id)}
-              handlePublishModal={() => handlePublishModal(pattern)}
-              handleUnpublishModal={(e) => handleUnpublishModal(e, pattern)()}
-              handleSubmit={handleSubmit}
-              setSelectedPatterns={setSelectedPattern}
-            />
-          ))}
-        </Grid>
-      )}
-      {!selectedPattern.show && patterns.length === 0 && (
-        <Paper className={classes.noPaper}>
-          <div className={classes.noContainer}>
-            <Typography align="center" color="textSecondary" className={classes.noText}>
-              No Designs Found
-            </Typography>
-            <div>
-              {/* <Button
-=======
       {selectedPattern.show &&
       <DesignConfigurator pattern={selectedPattern.pattern} show={setSelectedPattern}  onSubmit={handleSubmit} />
       }
@@ -274,7 +183,6 @@
               </Typography>
               <div>
                 {/* <Button
->>>>>>> 6640f6f8
                   aria-label="Add Application"
                   variant="contained"
                   color="primary"
