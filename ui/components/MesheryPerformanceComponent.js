/* eslint-disable */ 
import React from 'react';
import PropTypes from 'prop-types';
import Button from '@material-ui/core/Button';
import Typography from '@material-ui/core/Typography';
import { withStyles } from '@material-ui/core/styles';
import Grid from '@material-ui/core/Grid';
import {
  NoSsr, Tooltip, MenuItem, IconButton, CircularProgress, FormControl, FormLabel, RadioGroup, FormControlLabel, Radio, Divider, ExpansionPanel, ExpansionPanelSummary, ExpansionPanelDetails,
} from '@material-ui/core';
import TextField from '@material-ui/core/TextField';
import { withSnackbar } from 'notistack';
import { connect } from 'react-redux';
import { bindActionCreators } from 'redux';
import CloseIcon from '@material-ui/icons/Close';
import GetAppIcon from '@material-ui/icons/GetApp';
import ExpandMoreIcon from '@material-ui/icons/ExpandMore'
import { updateLoadTestData, updateStaticPrometheusBoardConfig, updateLoadTestPref, updateProgress } from '../lib/store';
import dataFetch from '../lib/data-fetch';
import MesheryChart from './MesheryChart';
import LoadTestTimerDialog from './load-test-timer-dialog';
import GrafanaCustomCharts from './GrafanaCustomCharts';


const meshes = [
  'Istio',
  'Linkerd',
  'App Mesh',
  'Aspen Mesh',
  'Citrix Service Mesh',
  'Consul Connect',
  'Grey Matter',
  'Kong',
  'Mesher',
  'Network Service Mesh',
  'Octarine',
  'Rotor',
  'SOFAMesh',
  'Zuul',
];

const loadGenerators = [
  'fortio',
  'wrk2',
];

const styles = (theme) => ({
  root: {
    padding: theme.spacing(10),
  },
  buttons: {
    display: 'flex',
    justifyContent: 'flex-end',
  },
  button: {
    marginTop: theme.spacing(3),
    marginLeft: theme.spacing(1),
  },
  expansionPanel: {
    boxShadow:'none',
    border: '1px solid rgb(196,196,196)',
  },
  margin: {
    margin: theme.spacing(1),
  },
  chartTitle: {
    textAlign: 'center',
  },
  chartTitleGraf: {
    textAlign: 'center',
    // marginTop: theme.spacing(5),
  },
  chartContent: {
    // minHeight: window.innerHeight * 0.7,
  },
  centerTimer: {
    width: '100%',
  },
});

class MesheryPerformanceComponent extends React.Component {
  constructor(props) {
    super(props);
    const {
      testName, meshName, url, qps, c, t, result, staticPrometheusBoardConfig, k8sConfig, loadTestPrefs,
    } = props;

    this.state = {
      testName,
      meshName,
      url,
      qps,
      c,
      t,
      loadGenerator: 'fortio',
      result,
      headers: "",
      cookies: "",
      reqBody: "",
      contentType: "",

      timerDialogOpen: false,
      blockRunTest: false,
      urlError: false,
      tError: false,

      testUUID: this.generateUUID(),
      staticPrometheusBoardConfig,
      selectedMesh: '',
      availableAdapters: [],
    };
  }

  handleChange = (name) => (event) => {
    if (name === 'url' && event.target.value !== '') {
      this.setState({ urlError: false });
    }
    if (name === 't' && (event.target.value.toLowerCase().endsWith('h')
      || event.target.value.toLowerCase().endsWith('m') || event.target.value.toLowerCase().endsWith('s'))) {
      this.setState({ tError: false });
    }

    this.setState({ [name]: event.target.value });
  };



  handleSubmit = () => {
    
    const {
      url, t
    } = this.state;

    if (url === '') {
      this.setState({ urlError: true });
      return;
    }

    let err = false; 
    let tNum = 0;
    try {
      tNum = parseInt(t.substring(0, t.length - 1));
    } catch (ex) {
      err = true;
    }

    if (t === '' || !(t.toLowerCase().endsWith('h')
      || t.toLowerCase().endsWith('m') || t.toLowerCase().endsWith('s')) || err || tNum <= 0) {
      this.setState({ tError: true });
      return;
    }

    this.submitLoadTest();
  }

  submitLoadTest = () => {
    const {
      testName, meshName, url, qps, c, t, loadGenerator, testUUID, headers, cookies, reqBody, contentType
    } = this.state;

    let computedTestName = testName;
    if (testName.trim() === '') {
      const mesh = meshName === '' || meshName === 'None' ? 'No mesh' : meshName;
      computedTestName = `${mesh}_${(new Date()).getTime()}`;
    }
    this.setState({testName: computedTestName});

    const t1 = t.substring(0, t.length - 1);
    const dur = t.substring(t.length - 1, t.length).toLowerCase();

    const data = {
      name: computedTestName,
      mesh: meshName === '' || meshName === 'None' ? '' : meshName, // to prevent None from getting to the DB
      url,
      qps,
      c,
      t: t1,
      dur,
      uuid: testUUID,
      loadGenerator,
      headers: headers,
      cookies: cookies,
      reqBody: reqBody,
      contentType: contentType,
    };
    const params = Object.keys(data).map((key) => `${encodeURIComponent(key)}=${encodeURIComponent(data[key])}`).join('&');
    this.startEventStream(`/api/load-test?${params}`);
    this.setState({ blockRunTest: true }); // to block the button
  }

  handleSuccess() {
    const self = this;
    return (result) => {
      const {
        testName, meshName, url, qps, c, t, loadGenerator,
      } = this.state;
      if (typeof result !== 'undefined' && typeof result.runner_results !== 'undefined') {
        self.props.enqueueSnackbar('Successfully fetched the data.', {
          variant: 'success',
          autoHideDuration: 2000,
          action: (key) => (
            <IconButton
              key="close"
              aria-label="Close"
              color="inherit"
              onClick={() => self.props.closeSnackbar(key)}
            >
              <CloseIcon />
            </IconButton>
          ),
        });
        self.props.updateLoadTestData({
          loadTest: {
            testName,
            meshName,
            url,
            qps,
            c,
            t,
            loadGenerator,
            result,
          },
        });
        self.setState({ result, testUUID: self.generateUUID() });
      }
      self.closeEventStream();
      self.setState({ blockRunTest: false, timerDialogOpen: false });
    };
  }

  async startEventStream(url) {
    this.closeEventStream();
    this.eventStream = new EventSource(url);
    this.eventStream.onmessage = this.handleEvents();
    this.eventStream.onerror = this.handleError('Connection to the server got disconnected. Load test might be running in the background. Please check the results page in a few.');
    this.props.enqueueSnackbar('Load test has been successfully submitted', {
      variant: 'info',
      autoHideDuration: 1000,
      action: (key) => (
        <IconButton
          key="close"
          aria-label="Close"
          color="inherit"
          onClick={() => this.props.closeSnackbar(key)}
        >
          <CloseIcon />
        </IconButton>
      ),
    });
  }

  handleEvents() {
    const self = this;
    let track = 0;
    return (e) => {
      const data = JSON.parse(e.data);
      switch (data.status) {
        case 'info':
          self.props.enqueueSnackbar(data.message, {
            variant: 'info',
            autoHideDuration: 1000,
            action: (key) => (
              <IconButton
                key="close"
                aria-label="Close"
                color="inherit"
                onClick={() => self.props.closeSnackbar(key)}
              >
                <CloseIcon />
              </IconButton>
            ),
          });
          if (track === 0) {
            self.setState({ timerDialogOpen: true, result: {} });
            track++;
          }
          break;
        case 'error':
          self.handleError('Load test did not run successfully with msg')(data.message);
          break;
        case 'success':
          self.handleSuccess()(data.result);
          break;
      }
    };
  }

  closeEventStream() {
    if (this.eventStream && this.eventStream.close) {
      this.eventStream.close();
      this.eventStream = null;
    }
  }

  componentDidMount() {
    this.getStaticPrometheusBoardConfig();
    this.scanForMeshes();
    this.getLoadTestPrefs();
  }

  getLoadTestPrefs = () => {
<<<<<<< HEAD
    const self = this;
    dataFetch('/api/load-test-prefs', {
      credentials: 'same-origin',
      method: 'GET',
      credentials: 'include',
    }, (result) => {
      if (typeof result !== 'undefined') {
        this.setState({               
          qps: result.loadTestPrefs.qps,
          c: result.loadTestPrefs.c,
          t: result.loadTestPrefs.t,
          loadGenerator: result.loadTestPrefs.gen,
        });
      }
    }, self.handleError('There was an error fetching your preference'));
=======
  	const {
  		qps, c, t, loadGenerator
  	} = this.props;
  	const self = this;
  	dataFetch('/api/load-test-prefs', {
  		credentials: 'same-origin',
  		method: 'GET',
  		credentials: 'include',
  	}, (result) => {
  		if (typeof result !== 'undefined') {
  			self.props.updateLoadTestPref({
  				loadTestPref: {
  					qps: result.loadTestPrefs.qps,
  					c: result.loadTestPrefs.c,
  					t: result.loadTestPrefs.t,
  					loadGenerator: result.loadTestPrefs.gen,
  				},
  			});
  			self.setState({               
  				qps: result.loadTestPrefs.qps,
  				c: result.loadTestPrefs.c,
  				t: result.loadTestPrefs.t,
  				loadGenerator: result.loadTestPrefs.gen,
  			});
  		}
  	}, () => {}); //error is already captured from the handler, also we have a redux-store for same & hence it's not needed here.
>>>>>>> c8c8d297
  }

  getStaticPrometheusBoardConfig = () => {
    const self = this;
    if ((self.props.staticPrometheusBoardConfig && self.props.staticPrometheusBoardConfig !== null && Object.keys(self.props.staticPrometheusBoardConfig).length > 0)
      || (self.state.staticPrometheusBoardConfig && self.state.staticPrometheusBoardConfig !== null && Object.keys(self.state.staticPrometheusBoardConfig).length > 0)) {
      return;
    }
    dataFetch('/api/prometheus/static_board', {
      credentials: 'same-origin',
      credentials: 'include',
    }, (result) => {
      if (typeof result !== 'undefined' && typeof result.cluster !== 'undefined' && typeof result.node !== 'undefined'
        && typeof result.cluster.panels !== 'undefined' && result.cluster.panels.length > 0
        && typeof result.node.panels !== 'undefined' && result.node.panels.length > 0) {
        self.props.updateStaticPrometheusBoardConfig({
          staticPrometheusBoardConfig: result, // will contain both the cluster and node keys for the respective boards
        });
        self.setState({ staticPrometheusBoardConfig: result });
      }
    }, self.handleError('unable to fetch pre-configured boards'));
  }

  scanForMeshes = () => {
    const self = this;

    if (typeof self.props.k8sConfig === 'undefined' || !self.props.k8sConfig.clusterConfigured) {
      return;
    }
    dataFetch('/api/mesh/scan', {
      credentials: 'same-origin',
      credentials: 'include',
    }, (result) => {
      if (typeof result !== 'undefined' && Object.keys(result).length > 0) {
        const adaptersList = [];
        Object.keys(result).forEach((mesh) => {
          adaptersList.push(mesh);
        });
        self.setState({ availableAdapters: adaptersList });
        Object.keys(result).forEach((mesh) => {
          self.setState({ selectedMesh: mesh });
        });
      }
    // }, self.handleError("unable to scan the kubernetes cluster"));
    }, () => {});
  }

  generateUUID() {
    const { v4: uuid } = require('uuid');
    return uuid();
  }

  handleError(msg) {
    const self = this;
    return (error) => {
      self.setState({ blockRunTest: false, timerDialogOpen: false });
      self.closeEventStream();
      let finalMsg = msg;
      if (typeof error === 'string') {
        finalMsg = `${msg}: ${error}`;
      }
      self.props.enqueueSnackbar(finalMsg, {
        variant: 'error',
        action: (key) => (
          <IconButton
            key="close"
            aria-label="Close"
            color="inherit"
            onClick={() => self.props.closeSnackbar(key)}
          >
            <CloseIcon />
          </IconButton>
        ),
        autoHideDuration: 4000,
      });
    };
  }

  handleTimerDialogClose = () => {
    this.setState({ timerDialogOpen: false });
  }

  render() {
    const { classes, grafana, prometheus } = this.props;
    const {
      timerDialogOpen, blockRunTest, url, qps, c, t, loadGenerator, testName, meshName, result, urlError, 
      tError, testUUID, selectedMesh, availableAdapters, headers, cookies, reqBody, contentType
    } = this.state;
    let staticPrometheusBoardConfig;
    if (this.props.staticPrometheusBoardConfig && this.props.staticPrometheusBoardConfig != null && Object.keys(this.props.staticPrometheusBoardConfig).length > 0) {
      staticPrometheusBoardConfig = this.props.staticPrometheusBoardConfig;
    } else {
      staticPrometheusBoardConfig = this.state.staticPrometheusBoardConfig;
    }
    let chartStyle = {};
    if (timerDialogOpen) {
      chartStyle = { opacity: 0.3 };
    }
    let displayStaticCharts = '';
    let displayGCharts = '';
    let displayPromCharts = '';

    availableAdapters.forEach((item) => {
      const index = meshes.indexOf(item);
      if (index !== -1) meshes.splice(index, 1);
    });

    if (staticPrometheusBoardConfig && staticPrometheusBoardConfig !== null && Object.keys(staticPrometheusBoardConfig).length > 0 && prometheus.prometheusURL !== '') {
      // only add testUUID to the board that should be persisted
      if (staticPrometheusBoardConfig.cluster) {
        staticPrometheusBoardConfig.cluster.testUUID = testUUID;
      }
      displayStaticCharts = (
        <React.Fragment>
          <Typography variant="h6" gutterBottom className={classes.chartTitle}>
            Node Metrics
          </Typography>
          <GrafanaCustomCharts
            boardPanelConfigs={[staticPrometheusBoardConfig.cluster, staticPrometheusBoardConfig.node]}
            prometheusURL={prometheus.prometheusURL}
          />
        </React.Fragment>
      );
    }
    if (prometheus.selectedPrometheusBoardsConfigs.length > 0) {
      displayPromCharts = (
        <React.Fragment>
          <Typography variant="h6" gutterBottom cclassName={classes.chartTitleGraf}>
            Prometheus charts
          </Typography>
          <GrafanaCustomCharts
            boardPanelConfigs={prometheus.selectedPrometheusBoardsConfigs}
            prometheusURL={prometheus.prometheusURL}
          />
        </React.Fragment>
      );
    }
    if (grafana.selectedBoardsConfigs.length > 0) {
      displayGCharts = (
        <React.Fragment>
          <Typography variant="h6" gutterBottom className={classes.chartTitleGraf}>
            Grafana charts
          </Typography>
          <GrafanaCustomCharts
            boardPanelConfigs={grafana.selectedBoardsConfigs}
            grafanaURL={grafana.grafanaURL}
            grafanaAPIKey={grafana.grafanaAPIKey}
          />
        </React.Fragment>
      );
    }
    return (
      <NoSsr>
        <React.Fragment>
          <div className={classes.root}>
            <Grid container spacing={1}>
              <Grid item xs={12} sm={6}>
                <Tooltip title="If a test name is not provided, a random one will be generated for you.">
                  <TextField
                    id="testName"
                    name="testName"
                    label="Test Name"
                    fullWidth
                    value={testName}
                    margin="normal"
                    variant="outlined"
                    onChange={this.handleChange('testName')}
                    inputProps={{ maxLength: 300 }}
                  />
                </Tooltip>
              </Grid>
              <Grid item xs={12} sm={6}>
                <TextField
                  select
                  id="meshName"
                  name="meshName"
                  label="Service Mesh"
                  fullWidth
                  value={meshName === '' && selectedMesh !== '' ? selectedMesh : meshName}
                  margin="normal"
                  variant="outlined"
                  onChange={this.handleChange('meshName')}
                >

                  {availableAdapters && availableAdapters.map((mesh) => (
                    <MenuItem key={`mh_-_${mesh}`} value={mesh.toLowerCase()}>{mesh}</MenuItem>
                  ))}
                  {availableAdapters && (availableAdapters.length > 0) && <Divider />}
                  <MenuItem key="mh_-_none" value="None">None</MenuItem>
                  {meshes && meshes.map((mesh) => (
                    <MenuItem key={`mh_-_${mesh}`} value={mesh.toLowerCase()}>{mesh}</MenuItem>
                  ))}
                </TextField>
              </Grid>
              <Grid item xs={12}>
                <TextField
                  required
                  id="url"
                  name="url"
                  label="URL to test"
                  type="url"
                  fullWidth
                  value={url}
                  error={urlError}
                  margin="normal"
                  variant="outlined"
                  onChange={this.handleChange('url')}
                />
              </Grid>
              <Grid item xs={12} sm={4}>
                <TextField
                  required
                  id="c"
                  name="c"
                  label="Concurrent requests"
                  type="number"
                  fullWidth
                  value={c}
                  inputProps={{ min: '0', step: '1' }}
                  margin="normal"
                  variant="outlined"
                  onChange={this.handleChange('c')}
                />
              </Grid>
              <Grid item xs={12} sm={4}>
                <TextField
                  required
                  id="qps"
                  name="qps"
                  label="Queries per second"
                  type="number"
                  fullWidth
                  value={qps}
                  inputProps={{ min: '0', step: '1' }}
                  margin="normal"
                  variant="outlined"
                  onChange={this.handleChange('qps')}
                />
              </Grid>
              <Grid item xs={12} sm={4}>
                <Tooltip title={"Please use 'h', 'm' or 's' suffix for hour, minute or second respectively."}>
                  <TextField
                    required
                    id="t"
                    name="t"
                    label="Duration"
                    fullWidth
                    value={t}
                    error={tError}
                    margin="normal"
                    variant="outlined"
                    onChange={this.handleChange('t')}
                  />
                </Tooltip>
              </Grid>
              <Grid item xs={12} sm={12} gutterBottom>
                <ExpansionPanel className={classes.expansionPanel}>
                  <ExpansionPanelSummary expanded={true} expandIcon={<ExpandMoreIcon/>}>
                    <Typography align="center" color="textSecondary" varient="h6">Advanced Options</Typography>
                  </ExpansionPanelSummary>
                  <ExpansionPanelDetails>
                    <Grid container spacing={1}>
                      <Grid item xs={12}>
                        <TextField
                          id="headers"
                          name="headers"
                          label="Request Headers"
                          fullWidth
                          value={headers}
                          multiline
                          margin="normal"
                          variant="outlined"
                          onChange={this.handleChange('headers')}
                        >
                        </TextField>
                      </Grid>
                      <Grid item xs={12}>
                        <TextField
                          id="cookies"
                          name="cookies"
                          label="Request Cookies"
                          fullWidth
                          value={cookies}
                          multiline
                          margin="normal"
                          variant="outlined"
                          onChange={this.handleChange('cookies')}
                        >
                        </TextField>
                      </Grid>
                      <Grid item xs={12}>
                        <TextField
                          id="contentType"
                          name="contentType"
                          label="Content Type"
                          fullWidth
                          value={contentType}
                          multiline
                          margin="normal"
                          variant="outlined"
                          onChange={this.handleChange('contentType')}
                        >
                        </TextField>
                      </Grid>
                      <Grid item xs={12} sm={12}>
                        <TextField
                          id="cookies"
                          name="cookies"
                          label="Request Body"
                          fullWidth
                          value={reqBody}
                          multiline
                          margin="normal"
                          variant="outlined"
                          onChange={this.handleChange('reqBody')}
                        >
                        </TextField>
                      </Grid>
                    </Grid>
                  </ExpansionPanelDetails>
                </ExpansionPanel>
              </Grid>
              <Grid item xs={12} sm={4}>
                <FormControl component="loadGenerator" className={classes.margin}>
                  <FormLabel component="loadGenerator">Load generator</FormLabel>
                  <RadioGroup aria-label="loadGenerator" name="loadGenerator" value={loadGenerator} onChange={this.handleChange('loadGenerator')} row>
                    {loadGenerators.map((lg) => (
                      <FormControlLabel value={lg} control={<Radio color="primary" />} label={lg} />
                    ))}
                  </RadioGroup>
                </FormControl>
              </Grid>
            </Grid>
            <React.Fragment>
              <div className={classes.buttons}>
                <Button
                  type="submit"
                  variant="contained"
                  color="primary"
                  size="large"
                  onClick={this.handleSubmit}
                  className={classes.button}
                  disabled={blockRunTest}
                >
                  {blockRunTest ? <CircularProgress size={30} /> : 'Run Test'}
                </Button>
              </div>
            </React.Fragment>

            <div className={classes.centerTimer}>
              <LoadTestTimerDialog
                open={timerDialogOpen}
                t={t}
                onClose={this.handleTimerDialogClose}
                countDownComplete={this.handleTimerDialogClose}
              />
            </div>

            {result && result.runner_results
        && (
          <div>
            <Typography variant="h6" gutterBottom className={classes.chartTitle} id="timerAnchor">
            Test Results
              <IconButton
                key="download"
                aria-label="download"
                color="inherit"
                // onClick={() => self.props.closeSnackbar(key) }
                href={`/api/result?id=${encodeURIComponent(result.meshery_id)}`}
              >
                <GetAppIcon />
              </IconButton>
            </Typography>
            <div className={classes.chartContent} style={chartStyle}>
              <MesheryChart data={[result && result.runner_results ? result.runner_results : {}]} />
            </div>
          </div>
        )}


          </div>
        </React.Fragment>

        {displayStaticCharts}

        {displayPromCharts}

        {displayGCharts}

      </NoSsr>
    );
  }
}

MesheryPerformanceComponent.propTypes = {
  classes: PropTypes.object.isRequired,
};

const mapDispatchToProps = (dispatch) => ({
  updateLoadTestData: bindActionCreators(updateLoadTestData, dispatch),
  updateStaticPrometheusBoardConfig: bindActionCreators(updateStaticPrometheusBoardConfig, dispatch),
  updateLoadTestPref: bindActionCreators(updateLoadTestPref, dispatch),
});
const mapStateToProps = (state) => {
  const loadTest = state.get('loadTest').toJS();
  const grafana = state.get('grafana').toJS();
  const prometheus = state.get('prometheus').toJS();
  const k8sConfig = state.get('k8sConfig').toJS();
  const staticPrometheusBoardConfig = state.get('staticPrometheusBoardConfig').toJS();
  const loadTestPref = state.get('loadTestPref').toJS();
  return {
    ...loadTest, grafana, prometheus, staticPrometheusBoardConfig, k8sConfig,
  };
};


export default withStyles(styles)(connect(
  mapStateToProps,
  mapDispatchToProps,
)(withSnackbar(MesheryPerformanceComponent)));<|MERGE_RESOLUTION|>--- conflicted
+++ resolved
@@ -299,7 +299,6 @@
   }
 
   getLoadTestPrefs = () => {
-<<<<<<< HEAD
     const self = this;
     dataFetch('/api/load-test-prefs', {
       credentials: 'same-origin',
@@ -314,35 +313,8 @@
           loadGenerator: result.loadTestPrefs.gen,
         });
       }
-    }, self.handleError('There was an error fetching your preference'));
-=======
-  	const {
-  		qps, c, t, loadGenerator
-  	} = this.props;
-  	const self = this;
-  	dataFetch('/api/load-test-prefs', {
-  		credentials: 'same-origin',
-  		method: 'GET',
-  		credentials: 'include',
-  	}, (result) => {
-  		if (typeof result !== 'undefined') {
-  			self.props.updateLoadTestPref({
-  				loadTestPref: {
-  					qps: result.loadTestPrefs.qps,
-  					c: result.loadTestPrefs.c,
-  					t: result.loadTestPrefs.t,
-  					loadGenerator: result.loadTestPrefs.gen,
-  				},
-  			});
-  			self.setState({               
-  				qps: result.loadTestPrefs.qps,
-  				c: result.loadTestPrefs.c,
-  				t: result.loadTestPrefs.t,
-  				loadGenerator: result.loadTestPrefs.gen,
-  			});
-  		}
-  	}, () => {}); //error is already captured from the handler, also we have a redux-store for same & hence it's not needed here.
->>>>>>> c8c8d297
+    }, () => {}); //error is already captured from the handler, also we have a redux-store for same & hence it's not needed here.
+
   }
 
   getStaticPrometheusBoardConfig = () => {
