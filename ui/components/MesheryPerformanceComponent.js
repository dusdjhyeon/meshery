--- conflicted
+++ resolved
@@ -14,12 +14,8 @@
 import { bindActionCreators } from 'redux';
 import CloseIcon from '@material-ui/icons/Close';
 import GetAppIcon from '@material-ui/icons/GetApp';
-<<<<<<< HEAD
 import ExpandMoreIcon from '@material-ui/icons/ExpandMore'
-import { updateLoadTestData, updateStaticPrometheusBoardConfig } from '../lib/store';
-=======
 import { updateLoadTestData, updateStaticPrometheusBoardConfig, updateLoadTestPref, updateProgress } from '../lib/store';
->>>>>>> fcec9be9
 import dataFetch from '../lib/data-fetch';
 import MesheryChart from './MesheryChart';
 import LoadTestTimerDialog from './load-test-timer-dialog';
@@ -329,7 +325,7 @@
             loadGenerator: result.loadTestPrefs.gen,
           });
         }
-      }, self.handleError('There was an error sending your preference'));
+      }, self.handleError('There was an error fetching your preferences'));
       console.log(this.props.qps);
     }
 
