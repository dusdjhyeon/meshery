// @ts-check
import {
  Avatar, Button, Dialog, DialogActions, DialogContent, DialogTitle, Divider, IconButton, NoSsr, TableCell, Tooltip, Typography
} from "@material-ui/core";
import { makeStyles, withStyles } from "@material-ui/core/styles";
import TableSortLabel from "@material-ui/core/TableSortLabel";
import CloseIcon from "@material-ui/icons/Close";
import DeleteIcon from "@material-ui/icons/Delete";
import FullscreenIcon from '@material-ui/icons/Fullscreen';
import FullscreenExitIcon from '@material-ui/icons/FullscreenExit';
import SaveIcon from '@material-ui/icons/Save';
import MUIDataTable from "mui-datatables";
import CustomToolbarSelect from "./MesheryPatterns/CustomToolbarSelect";
import { withSnackbar } from "notistack";
import AddIcon from "@material-ui/icons/AddCircleOutline";
import React, { useContext, useEffect, useRef, useState } from "react";
import { UnControlled as CodeMirror } from "react-codemirror2";
import Moment from "react-moment";
import { connect } from "react-redux";
import { bindActionCreators } from "redux";
import dataFetch from "../lib/data-fetch";
import { toggleCatalogContent, updateProgress } from "../lib/store";
import DesignConfigurator from "../components/configuratorComponents/patternConfigurator";
import UploadImport from "./UploadImport";
import { ctxUrl } from "../utils/multi-ctx";
import { generateValidatePayload, getComponentsinFile, randomPatternNameGenerator as getRandomName } from "../utils/utils";
import ViewSwitch from "./ViewSwitch";
import CatalogFilter from "./CatalogFilter";
import MesheryPatternGrid from "./MesheryPatterns/MesheryPatternGridView";
import UndeployIcon from "../public/static/img/UndeployIcon";
import DoneAllIcon from '@material-ui/icons/DoneAll';
import DoneIcon from '@material-ui/icons/Done';
import PublicIcon from '@material-ui/icons/Public';
import ConfirmationMsg from "./ConfirmationModal";
import PublishIcon from "@material-ui/icons/Publish";
import PromptComponent from "./PromptComponent";
import ConfigurationSubscription from "./graphql/subscriptions/ConfigurationSubscription";
import fetchCatalogPattern from "./graphql/queries/CatalogPatternQuery";
import LoadingScreen from "./LoadingComponents/LoadingComponent";
import { SchemaContext } from "../utils/context/schemaSet";
import Validation from "./Validation";
import { ACTIONS, FILE_OPS } from "../utils/Enum";
import PublishModal from "./PublishModal";
import CloneIcon from "../public/static/img/CloneIcon";

const styles = (theme) => ({
  grid : {
    padding : theme.spacing(2),
  },
  tableHeader : {
    fontWeight : "bolder",
    fontSize : 18,
  },
  muiRow : {
    '& .MuiTableRow-root' : {
      cursor : 'pointer'
    }
  },
  iconPatt : {
    width : "24px",
    height : "24px",
    filter : theme.palette.secondary.brightness
  },
  topToolbar : {
    margin : "2rem auto",
    display : "flex",
    justifyContent : "space-between",
    paddingLeft : "1rem"
  },
  viewSwitchButton : {
    justifySelf : "flex-end",
    paddingLeft : "1rem"
  },
  createButton : {
    display : "flex",
    justifyContent : "flex-start",
    alignItems : "center",
    whiteSpace : "nowrap",
  },
  UploadImport : {
    marginLeft : "1.5rem",
  },
  noDesignAddButton : {
    marginTop : "0.5rem"
  },
  noDesignContainer : {
    padding : "2rem",
    display : "flex",
    justifyContent : "center",
    alignItems : "center",
    flexDirection : "column",
  },
  noDesignButtons : {
    display : "flex",
    justifyContent : "center",
    alignItems : "center",
    flexDirection : "row",
  },
  noDesignPaper : {
    padding : "0.5rem",
    fontSize : "3rem"
  },
  noDesignText : {
    fontSize : "2rem",
    marginBottom : "2rem",
  },
  addIcon : {
    paddingRight : ".35rem",
  },
  visibilityImg : {
    filter : theme.palette.secondary.img,
  }
  // text : {
  //   padding : "5px"
  // }
});

const useStyles = makeStyles((theme) => ({
  backButton : {
    marginRight : theme.spacing(2),
  },
  yamlDialogTitle : {
    display : "flex",
    alignItems : "center"
  },
  yamlDialogTitleText : {
    flexGrow : 1
  },
  fullScreenCodeMirror : {
    height : '100%',
    '& .CodeMirror' : {
      minHeight : "300px",
      height : '100%',
    }
  },
  autoComplete : {
    width : "120px",
    minWidth : "120px",
    maxWidth : 150,
    marginRight : "auto"
  },
  iconPatt : {
    width : "10px",
    height : "10px",
    "& .MuiAvatar-img" : {
      height : '60%',
      width : '60%'
    }
  }
}));

function TooltipIcon({ children, onClick, title }) {
  return (
    <Tooltip title={title} placement="top" arrow interactive >
      <IconButton onClick={onClick}>
        {children}
      </IconButton>
    </Tooltip>
  );
}

function YAMLEditor({ pattern, onClose, onSubmit }) {
  const classes = useStyles();
  const [yaml, setYaml] = useState("");
  const [fullScreen, setFullScreen] = useState(false);

  const toggleFullScreen = () => {
    setFullScreen(!fullScreen);
  };

  return (
    <Dialog onClose={onClose} aria-labelledby="pattern-dialog-title" open maxWidth="md" fullScreen={fullScreen} fullWidth={!fullScreen}>
      <DialogTitle disableTypography id="pattern-dialog-title" className={classes.yamlDialogTitle}>
        <Typography variant="h6" className={classes.yamlDialogTitleText}>
          {pattern.name}
        </Typography>
        <TooltipIcon
          title={fullScreen ? "Exit Fullscreen" : "Enter Fullscreen"}
          onClick={toggleFullScreen}>
          {fullScreen ? <FullscreenExitIcon /> : <FullscreenIcon />}
        </TooltipIcon>
        <TooltipIcon title="Exit" onClick={onClose}>
          <CloseIcon />
        </TooltipIcon>
      </DialogTitle>
      <Divider variant="fullWidth" light />
      <DialogContent>
        <CodeMirror
          value={pattern.pattern_file}
          className={fullScreen ? classes.fullScreenCodeMirror : ""}
          options={{
            theme : "material",
            lineNumbers : true,
            lineWrapping : true,
            gutters : ["CodeMirror-lint-markers"],
            // @ts-ignore
            lint : true,
            mode : "text/x-yaml",
          }}
          onChange={(_, data, val) => setYaml(val)}
        />
      </DialogContent>
      <Divider variant="fullWidth" light />
      <DialogActions>
        <Tooltip title="Update Pattern">
          <IconButton
            aria-label="Update"
            color="primary"
            onClick={() => onSubmit({
              data : yaml, id : pattern.id, name : pattern.name, type : FILE_OPS.UPDATE
            })}
          >
            <SaveIcon />
          </IconButton>
        </Tooltip>
        <Tooltip title="Delete Pattern">
          <IconButton
            aria-label="Delete"
            color="primary"
            onClick={() => onSubmit({
              data : yaml,
              id : pattern.id,
              name : pattern.name,
              type : FILE_OPS.DELETE
            })}
          >
            <DeleteIcon />
          </IconButton>
        </Tooltip>
      </DialogActions>
    </Dialog>
  );
}

function resetSelectedPattern() {
  return { show : false, pattern : null };
}

function MesheryPatterns({
  updateProgress, enqueueSnackbar, closeSnackbar, user, classes, selectedK8sContexts, catalogVisibility, toggleCatalogContent
}) {
  const [page, setPage] = useState(0);
  const [search] = useState("");
  const [sortOrder] = useState("");
  const [count, setCount] = useState(0);
  const [pageSize, setPageSize] = useState(10);
  const modalRef = useRef();
  const [patterns, setPatterns] = useState([]);
  const [selectedRowData, setSelectedRowData] = useState(null);
  const [selectedPattern, setSelectedPattern] = useState(resetSelectedPattern());
  const [extensionPreferences, setExtensionPreferences] = useState({});

  const [patternErrors, setPatternErrors] = useState(new Map());

  const [viewType, setViewType] = useState(
    /**  @type {TypeView} */
    ("grid")
  );

  const PATTERN_URL = '/api/pattern'
  const DEPLOY_URL = `${PATTERN_URL}/deploy`;
  const CLONE_URL = '/clone';
  const [modalOpen, setModalOpen] = useState({
    open : false,
    action : 0,
    pattern_file : null,
    name : "",
    count : 0,
    validationBody : null
  });

  const [importModal, setImportModal] = useState({
    open : false
  })
  const [publishModal, setPublishModal] = useState({
    open : false,
    pattern : {}
  });
  const [loading, stillLoading] = useState(true);

  const catalogContentRef = useRef();
  const catalogVisibilityRef = useRef(false);
  const disposeConfSubscriptionRef = useRef(null);

  const { workloadTraitSet } = useContext(SchemaContext);

  // const getMuiTheme = () => createTheme({
  //   overrides : {
  //     MuiCheckbox : {
  //       colorPrimary : {
  //         color : "#607d8b",
  //         "&$checked" : {
  //           color : "#607d8b",
  //         }
  //       },
  //     },
  //     MuiInput : {
  //       underline : {
  //         "&:hover:not(.Mui-disabled):before" : {
  //           borderBottom : "2px solid #222"
  //         },
  //         "&:after" : {
  //           borderBottom : "2px solid #222"
  //         }
  //       }
  //     },
  //     MUIDataTableSearch : {
  //       searchIcon : {
  //         color : "#607d8b",
  //         marginTop : "7px",
  //         marginRight : "8px",
  //       },
  //       clearIcon : {
  //         "&:hover" : {
  //           color : "#607d8b"
  //         }
  //       },
  //     },
  //     MUIDataTableSelectCell : {
  //       checkboxRoot : {
  //         '&$checked' : {
  //           color : '#607d8b',
  //         },
  //       },
  //     },
  //     MUIDataTableToolbar : {
  //       iconActive : {
  //         color : "#222"
  //       },
  //       icon : {
  //         "&:hover" : {
  //           color : "#607d8b"
  //         }
  //       },
  //     },
  //     MUIDataTableBodyCell : {
  //       root : {
  //         cursor : "pointer"
  //       },
  //     },
  //   }
  // });

  const ACTION_TYPES = {
    FETCH_PATTERNS : {
      name : "FETCH_PATTERNS",
      error_msg : "Failed to fetch designs"
    },
    UPDATE_PATTERN : {
      name : "UPDATE_PATTERN",
      error_msg : "Failed to update design file"
    },
    DELETE_PATTERN : {
      name : "DELETE_PATTERN",
      error_msg : "Failed to delete design file"
    },
    DEPLOY_PATTERN : {
      name : "DEPLOY_PATTERN",
      error_msg : "Failed to deploy design file"
    },
    UNDEPLOY_PATTERN : {
      name : "UNDEPLOY_PATTERN",
      error_msg : "Failed to undeploy design file"
    },
    UPLOAD_PATTERN : {
      name : "UPLOAD_PATTERN",
      error_msg : "Failed to upload design file"
    },
    CLONE_PATTERN : {
      name : "CLONE_PATTERN",
      error_msg : "Failed to clone design file"
    },
    PUBLISH_CATALOG : {
      name : "PUBLISH_CATALOG",
      error_msg : "Failed to publish catalog"
    }
  };

  const searchTimeout = useRef(null);
  /**
   * fetch patterns when the page loads
   */
  // @ts-ignore
  useEffect(() => {
    document.body.style.overflowX = "hidden"

    return (() => document.body.style.overflowX = "auto")
  }, [page, pageSize, search, sortOrder]);


  const handleCatalogPreference = (catalogPref) => {
    let body = Object.assign({}, extensionPreferences)
    body["catalogContent"] = catalogPref

    dataFetch(
      "/api/user/prefs",
      {
        method : "POST",
        credentials : "include",
        body : JSON.stringify({ usersExtensionPreferences : body })
      },
      () => {
        enqueueSnackbar(`Catalog Content was ${catalogPref ? "enab" : "disab"}led`,
          {
            variant : 'success',
            autoHideDuration : 4000,
            action : (key) => (
              <IconButton
                key="close"
                aria-label="Close"
                color="inherit"
                onClick={() => closeSnackbar(key)}
              >
                <CloseIcon />
              </IconButton>
            ),
          });
      },
      err => console.error(err),
    )
  }

  const fetchUserPrefs = () => {
    dataFetch(
      "/api/user/prefs",
      {
        method : "GET",
        credentials : "include",
      },
      (result) => {
        if (result) {
          setExtensionPreferences(result?.usersExtensionPreferences)
        }
      },
      err => console.error(err)
    )
  }


  const handleCatalogVisibility = () => {
    handleCatalogPreference(!catalogVisibilityRef.current);
    catalogVisibilityRef.current = !catalogVisibility
    toggleCatalogContent({ catalogVisibility : !catalogVisibility });
  }

  useEffect(() => {
    fetchUserPrefs();
    catalogVisibilityRef.current = catalogVisibility
    const fetchCatalogPatterns = fetchCatalogPattern({
      selector : {
        search : "",
        order : ""
      }
    }).subscribe({
      next : (result) => {
        catalogContentRef.current = result?.catalogPatterns;
        initPatternsSubscription();
      },
      error : (err) => console.log("There was an error fetching Catalog Pattern: ", err)
    });
    return () => {
      if (disposeConfSubscriptionRef.current) {
        disposeConfSubscriptionRef.current.dispose();
      }
      fetchCatalogPatterns.unsubscribe();
    }
  }, [])

  useEffect(() => {
    handleSetPatterns(patterns)
  }, [catalogVisibility])

  const handleSetPatterns = (patterns) => {
    if (catalogVisibilityRef.current && catalogContentRef.current?.length > 0) {
      setPatterns([...catalogContentRef.current, ...patterns.filter(content => content.visibility !== "public")])
      return
    }
    setPatterns(patterns.filter(content => content.visibility !== "public"))
  }

  const initPatternsSubscription = (pageNo = page.toString(), pagesize = pageSize.toString(), searchText = search, order = sortOrder) => {
    if (disposeConfSubscriptionRef.current) {
      disposeConfSubscriptionRef.current.dispose();
    }
    const configurationSubscription = ConfigurationSubscription((result) => {
      setPage(result.configuration?.patterns?.page || 0);
      setPageSize(result.configuration?.patterns?.page_size || 0);
      setCount(result.configuration?.patterns?.total_count || 0);
      handleSetPatterns(result.configuration?.patterns?.patterns ?? [] );
      stillLoading(false);
    },
    {
      applicationSelector : {
        pageSize : pagesize,
        page : pageNo,
        search : searchText,
        order : order
      },
      patternSelector : {
        pageSize : pagesize,
        page : pageNo,
        search : searchText,
        order : order
      },
      filterSelector : {
        pageSize : pagesize,
        page : pageNo,
        search : searchText,
        order : order
      }
    });
    disposeConfSubscriptionRef.current = configurationSubscription
  }

  const handleModalClose = () => {
    // @ts-ignore
    setModalOpen({
      open : false,
      pattern_file : null,
      name : "",
      count : 0
    });
  }

  const handleModalOpen = (e, pattern_file, name, errors, action) => {
    e.stopPropagation();
    const compCount = getComponentsinFile(pattern_file);
    const validationBody = (
      <Validation
        errors={errors}
        compCount={compCount}
        handleClose={() => setModalOpen({ ...modalOpen, open : false })}
      />
    )
    setModalOpen({
      open : true,
      action : action,
      pattern_file : pattern_file,
      name : name,
      count : compCount,
      validationBody : validationBody
    });
  }

  const handleUploadImport = () => {
    setImportModal({
      open : true
    });
  }

  const handleUploadImportClose = () => {
    setImportModal({
      open : false
    });
  }

  const handlePublishModal = (ev, pattern) => {
    ev.stopPropagation();
    setPublishModal({
      open : true,
      pattern : pattern
    });
  };
  const handlePublishModalClose = () => {
    setPublishModal({
      open : false,
      pattern : {}
    });
  };

  const handleDeploy = (pattern_file, name) => {
    updateProgress({ showProgress : true });
    dataFetch(
      ctxUrl(DEPLOY_URL, selectedK8sContexts),
      {
        credentials : "include",
        method : "POST",
        body : pattern_file,
      }, () => {
        updateProgress({ showProgress : false });
        enqueueSnackbar(`"${name}" Design deployed`, {
          variant : "success",
          action : function Action(key) {
            return (
              <IconButton key="close" aria-label="Close" color="inherit" onClick={() => closeSnackbar(key)}>
                <CloseIcon />
              </IconButton>
            );
          },
          autoHideDuration : 2000,
        });
      },
      handleError(ACTION_TYPES.DEPLOY_PATTERN),
    );
  };

  const handleVerify = (e, pattern_file, pattern_id) => {
    e.stopPropagation();
    const validationPayloads = generateValidatePayload(pattern_file, workloadTraitSet);
    if (validationPayloads.err) {
      handleError(validationPayloads.err);
    }
    dataFetch("/api/meshmodel/validate", {
      method : "POST",
      credentials : "include",
      body : JSON.stringify({ "validationItems" : validationPayloads })
    }, (res) => {
      let errors = [];
      const keys = Object.keys(res.result);
      keys.forEach((key) => {
        const error = res.result[key];
        if (!error.isValid) {
          errors = errors.concat({ service : key, errors : error.errors })
        }
      })
      setPatternErrors(prevErrors => new Map([...prevErrors, [pattern_id, errors]]));
      handleModalOpen(e, pattern_file, patterns[0].name, errors, ACTIONS.VERIFY)
    },
    handleError("Error validating pattern"),
    );
  }

  const handleUnDeploy = (pattern_file, name) => {
    updateProgress({ showProgress : true });
    dataFetch(
      ctxUrl(DEPLOY_URL, selectedK8sContexts),
      {
        credentials : "include",
        method : "DELETE",
        body : pattern_file,
      }, () => {
        updateProgress({ showProgress : false });
        enqueueSnackbar(`"${name}" Design undeployed`, {
          variant : "success",
          action : function Action(key) {
            return (
              <IconButton key="close" aria-label="Close" color="inherit" onClick={() => closeSnackbar(key)}>
                <CloseIcon />
              </IconButton>
            );
          },
          autoHideDuration : 2000,
        });
      },
      handleError(ACTION_TYPES.UNDEPLOY_PATTERN),
    );
  };
  const handlePublish = (catalog_data) => {
    updateProgress({ showProgress : true });
    dataFetch(
      `/api/pattern/catalog/publish`,
      { credentials : "include", method : "POST", body : JSON.stringify(catalog_data) },
      () => {
        updateProgress({ showProgress : false });
        enqueueSnackbar("Design Published!", {
          variant : "success",
          action : function Action(key) {
            return (
              <IconButton key="close" aria-label="Close" color="inherit" onClick={() => closeSnackbar(key)}>
                <CloseIcon />
              </IconButton>
            );
          },
          autoHideDuration : 2000,
        });
      },
      handleError(ACTION_TYPES.PUBLISH_CATALOG),
    );

  }
  function handleClone(patternID, name) {
    updateProgress({ showProgress : true });
    dataFetch(PATTERN_URL.concat(CLONE_URL, "/", patternID),
      {
        credentials : "include",
        method : "POST",
      },
      () => {
        updateProgress({ showProgress : false });
        enqueueSnackbar(`"${name}" Design cloned`, {
          variant : "success",
          action : function Action(key) {
            return (
              <IconButton key="close" aria-label="Close" color="inherit" onClick={() => closeSnackbar(key)}>
                <CloseIcon />
              </IconButton>
            );
          },
          autoHideDuration : 2000,
        });
      },
      handleError(ACTION_TYPES.CLONE_PATTERN),
    );
  }

  function fetchPatterns(page, pageSize, search, sortOrder) {
    if (!search) search = "";
    if (!sortOrder) sortOrder = "";
    const query = `?page=${page}&page_size=${pageSize}&search=${encodeURIComponent(search)}&order=${encodeURIComponent(
      sortOrder
    )}`;

    updateProgress({ showProgress : true });
    dataFetch(
      `/api/pattern${query}`,
      { credentials : "include", },
      (result) => {
        console.log("PatternFile API", `/api/pattern${query}`);
        updateProgress({ showProgress : false });
        if (result) {
          setPage(result.page || 0);
          setPageSize(result.page_size || 0);
          setCount(result.total_count || 0);
          handleSetPatterns(result.patterns || [])
        }
      },
      handleError(ACTION_TYPES.FETCH_PATTERNS)
    );
  }

  const handleError = (action) => (error) => {
    updateProgress({ showProgress : false });

    enqueueSnackbar(`${action.error_msg}: ${error}`, {
      variant : "error",
      action : function Action(key) {
        return (
          <IconButton key="close" aria-label="Close" color="inherit" onClick={() => closeSnackbar(key)}>
            <CloseIcon />
          </IconButton>
        );
      },
      autoHideDuration : 8000,
    });
  };

  function resetSelectedRowData() {
    return () => {
      setSelectedRowData(null);
    };
  }

  async function handleSubmit({ data, id, name, type }) {
    updateProgress({ showProgress : true })
    if (type === FILE_OPS.DELETE) {
      const response = await showModal(1, name)
      if (response=="No"){
        updateProgress({ showProgress : false })
        return;
      }
      dataFetch(
        `/api/pattern/${id}`,
        {
          credentials : "include",
          method : "DELETE",
        },
        () => {
          console.log("PatternFile API", `/api/pattern/${id}`);
          updateProgress({ showProgress : false });
          enqueueSnackbar(`"${name}" Design deleted`, {
            variant : "success",
            action : function Action(key) {
              return (
                <IconButton key="close" aria-label="Close" color="inherit" onClick={() => closeSnackbar(key)}>
                  <CloseIcon />
                </IconButton>
              );
            },
            autoHideDuration : 2000,
          });
          resetSelectedRowData()();
        },
        handleError(ACTION_TYPES.DELETE_PATTERN)
      );
    }

    if (type === FILE_OPS.UPDATE) {
      dataFetch(
        `/api/pattern`,
        {
          credentials : "include",
          method : "POST",
          body : JSON.stringify({ pattern_data : { id, pattern_file : data }, save : true }),
        },
        () => {
          console.log("PatternFile API", `/api/pattern`);
          updateProgress({ showProgress : false });
        },
        handleError(ACTION_TYPES.UPDATE_PATTERN)
      );
    }

    if (type === FILE_OPS.FILE_UPLOAD || type === FILE_OPS.URL_UPLOAD) {
      let body;
      if (type === FILE_OPS.FILE_UPLOAD) {
        body = JSON.stringify({
          pattern_data : {
            name,
            pattern_file : data,
          },
          save : true
        })
      }
      if (type === FILE_OPS.URL_UPLOAD) {
        body = JSON.stringify({ url : data, save : true })
      }
      dataFetch(
        `/api/pattern`,
        {
          credentials : "include",
          method : "POST",
          body,
        },
        () => {
          console.log("PatternFile API", `/api/pattern`);
          updateProgress({ showProgress : false });
        },
        handleError(ACTION_TYPES.UPLOAD_PATTERN)
      );
    }
  }

  function uploadHandler(ev) {
    if (!ev.target.files?.length) return;


    const file = ev.target.files[0];
    // Create a reader
    const reader = new FileReader();
    reader.addEventListener("load", (event) => {
      // @ts-ignore
      handleSubmit({
        data : event.target.result,
        name : file?.name || getRandomName(),
        type : FILE_OPS.FILE_UPLOAD
      });
    });
    reader.readAsText(file);
  }

  function urlUploadHandler(link) {
    handleSubmit({
      data : link,
      id : "",
      name : getRandomName(),
      type : FILE_OPS.URL_UPLOAD
    });
  }

  const columns = [
    {
      name : "name",
      label : "Name",
      options : {
        filter : false,
        sort : true,
        searchable : true,
        customHeadRender : function CustomHead({ index, ...column }, sortColumn) {
          return (
            <TableCell key={index} onClick={() => sortColumn(index)}>
              <TableSortLabel active={column.sortDirection != null} direction={column.sortDirection || "asc"}>
                <b>{column.label}</b>
              </TableSortLabel>
            </TableCell>
          );
        },
      },
    },
    {
      name : "created_at",
      label : "Upload Timestamp",
      options : {
        filter : false,
        sort : true,
        searchable : true,
        customHeadRender : function CustomHead({ index, ...column }, sortColumn) {
          return (
            <TableCell key={index} onClick={() => sortColumn(index)}>
              <TableSortLabel active={column.sortDirection != null} direction={column.sortDirection || "asc"}>
                <b>{column.label}</b>
              </TableSortLabel>
            </TableCell>
          );
        },
        customBodyRender : function CustomBody(value) {
          return <Moment format="LLLL">{value}</Moment>;
        },
      },
    },
    {
      name : "updated_at",
      label : "Update Timestamp",
      options : {
        filter : false,
        sort : true,
        searchable : true,
        customHeadRender : function CustomHead({ index, ...column }, sortColumn) {
          return (
            <TableCell key={index} onClick={() => sortColumn(index)}>
              <TableSortLabel active={column.sortDirection != null} direction={column.sortDirection || "asc"}>
                <b>{column.label}</b>
              </TableSortLabel>
            </TableCell>
          );
        },
        customBodyRender : function CustomBody(value) {
          return <Moment format="LLLL">{value}</Moment>;
        },
      },
    },
    {
      name : "visibility",
      label : "Visibility",
      options : {
        filter : false,
        sort : true,
        searchable : true,
        customHeadRender : function CustomHead({ index, ...column }) {
          return (
            <TableCell key={index}>
              <b>{column.label}</b>
            </TableCell>
          );
        },
        customBodyRender : function CustomBody(_, tableMeta) {
          const visibility = patterns[tableMeta.rowIndex].visibility
          return (
            <div style={{ cursor : "default" }}>
              <img className={classes.visibilityImg} src={`/static/img/${visibility}.svg`} />
            </div>
          );
        },
      },
    },
    {
      name : "Actions",
      options : {
        filter : false,
        sort : false,
        searchable : false,
        customHeadRender : function CustomHead({ index, ...column }) {
          return (
            <TableCell key={index}>
              <b>{column.label}</b>
            </TableCell>
          );
        },
        customBodyRender : function CustomBody(_, tableMeta) {
          const rowData = patterns[tableMeta.rowIndex];
          const visibility = patterns[tableMeta.rowIndex].visibility
          return (
            <>
              {visibility === "public" ? <IconButton onClick={(e) => {
                e.stopPropagation();
                handleClone(rowData.id, rowData.name)
              }
              }>
                <CloneIcon fill="#ffffff" className={classes.iconPatt} />
              </IconButton> :

                <IconButton onClick={(e) => {
                  e.stopPropagation();
                  setSelectedPattern({ pattern : patterns[tableMeta.rowIndex], show : true })
                }
                }
                >
                  <Avatar src="/static/img/pattwhite.svg" className={classes.iconPatt} imgProps={{ height : "16px", width : "16px" }} />
                </IconButton> }
              <TooltipIcon
                title="Validate"
                onClick={(e) => handleVerify(e, rowData.pattern_file, rowData.id)}
              >
                <DoneIcon data-cy="verify-button" />
              </TooltipIcon>

              <TooltipIcon
                title="Undeploy"
                onClick={(e) => handleModalOpen(e, rowData.pattern_file, rowData.name, patternErrors.get(rowData.id), ACTIONS.UNDEPLOY)}
              >
                <UndeployIcon fill="#F91313" data-cy="undeploy-button" />
              </TooltipIcon>
              <TooltipIcon
                title="Deploy"
                onClick={(e) => handleModalOpen(e, rowData.pattern_file, rowData.name, patternErrors.get(rowData.id), ACTIONS.DEPLOY)}
              >
                <DoneAllIcon data-cy="deploy-button" />
              </TooltipIcon>
              <TooltipIcon
                title="Publish"
                onClick={(ev) => handlePublishModal(ev,rowData)}
              >
                <PublicIcon fill="#F91313" data-cy="publish-button" />
              </TooltipIcon>
            </>
          );
        },
      },
    },
  ];

  columns.forEach((column, idx) => {
    if (column.name === sortOrder.split(" ")[0]) {
      columns[idx].options.sortDirection = sortOrder.split(" ")[1];
    }
  });

  async function showModal(count, patterns) {
    console.log("patterns to be deleted", count, patterns);
    let response = await modalRef.current.show({
      title : `Delete ${count ? count : ""} Design${count > 1 ? "s" : ''}?`,

      subtitle : `Are you sure you want to delete the ${patterns} design${count > 1 ? "s" : ''}?`,

      options : ["Yes", "No"],
    });
    return response;
  }

  async function deletePatterns(patterns) {
    const jsonPatterns = JSON.stringify(patterns)


    updateProgress({ showProgress : true })
    dataFetch("/api/patterns/delete", {
      method : "POST",
      credentials : "include",
      body : jsonPatterns
    },
    () => {
      console.log("PatternFile Delete Multiple API", `/api/pattern/delete`);
      updateProgress({ showProgress : false });
      setTimeout(() => {
        enqueueSnackbar(`${patterns.patterns.length} Designs deleted`,
          {
            variant : "success",
            autoHideDuration : 2000,
            action : function Action(key) {
              return (
                <IconButton key="close" aria-label="Close" color="inherit" onClick={() => closeSnackbar(key)}>
                  <CloseIcon />
                </IconButton>
              );
            }
          }
        )
        resetSelectedRowData()()
      }, 1200);
    },
    handleError(ACTION_TYPES.DELETE_PATTERN)
    );
  }

  const options = {
    customToolbarSelect : (selectedRows, displayData, setSelectedRows) => (
      <CustomToolbarSelect selectedRows={selectedRows} displayData={displayData} setSelectedRows={setSelectedRows} patterns={patterns} deletePatterns={deletePatterns} showModal={showModal}/>
    ),
    filter : false,
    sort : !(user && user.user_id === "meshery"),
    search : !(user && user.user_id === "meshery"),
    filterType : "textField",
    responsive : "scrollFullHeight",
    resizableColumns : true,
    serverSide : true,
    count,
    rowsPerPage : pageSize,
    rowsPerPageOptions : [10, 20, 25],
    fixedHeader : true,
    page,
    print : false,
    download : false,
    textLabels : {
      selectedRows : {
        text : "pattern(s) selected"
      }
    },

    onCellClick : (_, meta) => meta.colIndex !== 3 && setSelectedRowData(patterns[meta.rowIndex]),

    onRowsDelete : async function handleDelete(row) {
      const toBeDeleted = Object.keys(row.lookup).map(idx => (
        {
          id : patterns[idx]?.id,
          name : patterns[idx]?.name,
        }
      ))
      let response = await showModal(toBeDeleted.length, toBeDeleted.map(p => " " + p.name))
      if (response.toLowerCase() === "yes") {
        deletePatterns({ patterns : toBeDeleted })
      }
      // if (response.toLowerCase() === "no")
      // fetchPatterns(page, pageSize, search, sortOrder);
    },

    onTableChange : (action, tableState) => {
      const sortInfo = tableState.announceText
        ? tableState.announceText.split(" : ")
        : [];
      let order = "";
      if (tableState.activeColumn) {
        order = `${columns[tableState.activeColumn].name} desc`;
      }

      switch (action) {
        case "changePage":
          initPatternsSubscription(tableState.page.toString(), pageSize.toString(), search, sortOrder);
          break;
        case "changeRowsPerPage":
          initPatternsSubscription(page.toString(), tableState.rowsPerPage.toString(), search, sortOrder);
          break;
        case "search":
          if (searchTimeout.current) {
            clearTimeout(searchTimeout.current);
          }
          searchTimeout.current = setTimeout(() => {
            if (search !== tableState.searchText) {
              fetchPatterns(page, pageSize, tableState.searchText !== null
                ? tableState.searchText
                : "", sortOrder);
            }
          }, 500);
          break;
        case "sort":
          if (sortInfo.length == 2) {
            if (sortInfo[1] === "ascending") {
              order = `${columns[tableState.activeColumn].name} asc`;
            } else {
              order = `${columns[tableState.activeColumn].name} desc`;
            }
          }
          if (order !== sortOrder) {
            initPatternsSubscription(page.toString(), pageSize.toString(), search, order);
          }
          break;
      }
    },
    setRowProps : (row, dataIndex, rowIndex) => {
      return {
        "data-cy" : `config-row-${rowIndex}`
      }
    },
    setTableProps : () => {
      return {
        "data-cy" : "filters-grid"
      }
    }
  };

  if (loading) {
    return <LoadingScreen animatedIcon="AnimatedMeshPattern" message="Loading Designs..." />;
  }

  return (
    <>
      <NoSsr>
        {selectedRowData && Object.keys(selectedRowData).length > 0 && (
          <YAMLEditor pattern={selectedRowData} onClose={resetSelectedRowData()} onSubmit={handleSubmit} />
        )}
        {selectedPattern.show &&
          <DesignConfigurator onSubmit={handleSubmit} show={setSelectedPattern} pattern={selectedPattern.pattern} />
        }
        <div className={classes.topToolbar} >
          {!selectedPattern.show && (patterns.length > 0 || viewType === "table") && <div className={classes.createButton}>
            <div>
              <Button
                aria-label="Add Pattern"
                variant="contained"
                color="primary"
                size="large"
                // @ts-ignore
                onClick={() => setSelectedPattern({
                  pattern : { id : null, name : "New Pattern", pattern_file : "name: New Pattern\nservices:" },
                  show : true,
                })}
                style={{ marginRight : "2rem" }}
              >
                <AddIcon className={classes.addIcon} />
                Create Design
              </Button>
              <Button
                aria-label="Add Pattern"
                variant="contained"
                color="primary"
                size="large"
                // @ts-ignore
                onClick={handleUploadImport}
                style={{ marginRight : "2rem" }}
              >
                <PublishIcon className={classes.addIcon} />
                Import Design
              </Button>
            </div>
          </div>
          }

          {!selectedPattern.show &&
            <div style={{ justifySelf : "flex-end", marginLeft : "auto", paddingRight : "1rem", paddingTop : "0.2rem" }}>
              <CatalogFilter catalogVisibility={catalogVisibility} handleCatalogVisibility={handleCatalogVisibility} />
            </div>
          }

          {!selectedPattern.show &&
            <div className={classes.viewSwitchButton}>
              <ViewSwitch view={viewType} changeView={setViewType} />
            </div>
          }
        </div>
        {
          !selectedPattern.show && viewType === "table" &&
          <MUIDataTable
            title={<div className={classes.tableHeader}>Designs</div>}
            data={patterns}
            columns={columns}
            // @ts-ignore
            options={options}
            className={classes.muiRow}
          />

        }
        {
<<<<<<< HEAD
          !selectedPattern.show && viewType === "grid" &&
          // grid vieww
          <MesheryPatternGrid
            patterns={patterns}
            handleDeploy={handleDeploy}
            handleVerify={handleVerify}
            handlePublish={handlePublish}
            handleUnDeploy={handleUnDeploy}
            handleClone={handleClone}
            urlUploadHandler={urlUploadHandler}
            uploadHandler={uploadHandler}
            supportedTypes="null"
            handleSubmit={handleSubmit}
            setSelectedPattern={setSelectedPattern}
            selectedPattern={selectedPattern}
            pages={Math.ceil(count / pageSize)}
            setPage={setPage}
            selectedPage={page}
            UploadImport={UploadImport}
            patternErrors={patternErrors}
          />
=======
          !selectedPattern.show && viewType==="grid" &&
            // grid vieww
            <MesheryPatternGrid
              patterns={patterns}
              handleDeploy={handleDeploy}
              handleVerify={handleVerify}
              handlePublish={handlePublish}
              handleUnDeploy={handleUnDeploy}
              handleClone={handleClone}
              urlUploadHandler={urlUploadHandler}
              uploadHandler={uploadHandler}
              supportedTypes="null"
              handleSubmit={handleSubmit}
              setSelectedPattern={setSelectedPattern}
              selectedPattern={selectedPattern}
              pages={Math.ceil(count / pageSize)}
              setPage={setPage}
              selectedPage={page}
              UploadImport={UploadImport}
              fetch={() => fetchPatterns(page, pageSize, search, sortOrder)}
              patternErrors={patternErrors}
            />
>>>>>>> 1eaf1603
        }
        <ConfirmationMsg
          open={modalOpen.open}
          handleClose={handleModalClose}
          submit={
            { deploy : () => handleDeploy(modalOpen.pattern_file, modalOpen.name), unDeploy : () => handleUnDeploy(modalOpen.pattern_file, modalOpen.name) }
          }
          title={modalOpen.name}
          componentCount={modalOpen.count}
          tab={modalOpen.action}
          validationBody={modalOpen.validationBody}
        />
        <PublishModal open={publishModal.open} handleClose={handlePublishModalClose} pattern={publishModal.pattern} aria-label="catalog publish" handlePublish={handlePublish} />
        <UploadImport open={importModal.open} handleClose={handleUploadImportClose} aria-label="URL upload button" handleUrlUpload={urlUploadHandler} handleUpload={uploadHandler} fetch={() => fetchPatterns(page, pageSize, search, sortOrder)} configuration="Design" />
        <PromptComponent ref={modalRef} />
      </NoSsr>
    </>
  );
}

const mapDispatchToProps = (dispatch) => ({ updateProgress : bindActionCreators(updateProgress, dispatch), toggleCatalogContent : bindActionCreators(toggleCatalogContent, dispatch) });

const mapStateToProps = (state) => {
  return {
    user : state.get("user")?.toObject(), selectedK8sContexts : state.get("selectedK8sContexts"),
    catalogVisibility : state.get("catalogVisibility")
  };
};

// @ts-ignore
export default withStyles(styles)(connect(mapStateToProps, mapDispatchToProps)(withSnackbar(MesheryPatterns)));<|MERGE_RESOLUTION|>--- conflicted
+++ resolved
@@ -1217,29 +1217,6 @@
 
         }
         {
-<<<<<<< HEAD
-          !selectedPattern.show && viewType === "grid" &&
-          // grid vieww
-          <MesheryPatternGrid
-            patterns={patterns}
-            handleDeploy={handleDeploy}
-            handleVerify={handleVerify}
-            handlePublish={handlePublish}
-            handleUnDeploy={handleUnDeploy}
-            handleClone={handleClone}
-            urlUploadHandler={urlUploadHandler}
-            uploadHandler={uploadHandler}
-            supportedTypes="null"
-            handleSubmit={handleSubmit}
-            setSelectedPattern={setSelectedPattern}
-            selectedPattern={selectedPattern}
-            pages={Math.ceil(count / pageSize)}
-            setPage={setPage}
-            selectedPage={page}
-            UploadImport={UploadImport}
-            patternErrors={patternErrors}
-          />
-=======
           !selectedPattern.show && viewType==="grid" &&
             // grid vieww
             <MesheryPatternGrid
@@ -1262,7 +1239,6 @@
               fetch={() => fetchPatterns(page, pageSize, search, sortOrder)}
               patternErrors={patternErrors}
             />
->>>>>>> 1eaf1603
         }
         <ConfirmationMsg
           open={modalOpen.open}
