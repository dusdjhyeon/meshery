--- conflicted
+++ resolved
@@ -29,11 +29,8 @@
 import UndeployIcon from "../public/static/img/UndeployIcon";
 import DoneAllIcon from '@material-ui/icons/DoneAll';
 import ConfirmationMsg from "./ConfirmationModal";
-<<<<<<< HEAD
 import PublishIcon from "@material-ui/icons/Publish";
-=======
 import PromptComponent from "./PromptComponent";
->>>>>>> 551803fb
 
 const styles = (theme) => ({
   grid : {
@@ -901,11 +898,8 @@
           componentCount={modalOpen.count}
           tab={modalOpen.deploy ? 0 : 1}
         />
-<<<<<<< HEAD
         <UploadImport open={importModal.open} handleClose={handleUploadImportClose} supportedTypes="null" aria-label="URL upload button" handleUrlUpload={urlUploadHandler} handleUpload={uploadHandler} configuration="Design" />
-=======
         <PromptComponent ref={modalRef} />
->>>>>>> 551803fb
       </NoSsr>
     </>
   );
