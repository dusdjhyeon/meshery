--- conflicted
+++ resolved
@@ -45,12 +45,7 @@
 import { CapabilitiesRegistry } from "../utils/disabledComponents";
 import ExtensionPointSchemaValidator from '../utils/ExtensionPointSchemaValidator';
 import dataFetch from '../lib/data-fetch';
-<<<<<<< HEAD
 import { useNotification, withNotify } from '../utils/hooks/useNotification';
-=======
-import { withNotify } from '../utils/hooks/useNotification';
-import { useNotification } from '../utils/hooks/useNotification';
->>>>>>> 1acbf0e6
 
 const lightColor = 'rgba(255, 255, 255, 0.7)';
 const styles = (theme) => ({
@@ -274,12 +269,7 @@
   const [showFullContextMenu, setShowFullContextMenu] = React.useState(false);
   const [transformProperty, setTransformProperty] = React.useState(100);
   const deleteCtxtRef = React.createRef();
-<<<<<<< HEAD
   const { notify } = useNotification()
-=======
-  const { notify } = useNotification();
-
->>>>>>> 1acbf0e6
   const styleSlider = {
     position : "absolute",
     left : "-5rem",
@@ -347,10 +337,6 @@
   const handleKubernetesClick = (name, connectionID) => {
 
     updateProgress({ showProgress : true })
-<<<<<<< HEAD
-    // const notify = this.props.notify;
-=======
->>>>>>> 1acbf0e6
     pingKubernetes(
       successHandlerGenerator(notify, `Kubernetes pinged: ${name}`, () => updateProgress({ showProgress : false }),),
       errorHandlerGenerator(notify, `Not able to  ping kubernetes: ${name}`, () => updateProgress({ showProgress : false })),
