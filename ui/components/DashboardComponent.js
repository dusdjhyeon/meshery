import React from "react";
import PropTypes from "prop-types";
import { withStyles } from "@material-ui/core/styles";
import Grid from "@material-ui/core/Grid";
import {
  NoSsr,
  Chip,
  IconButton,
  Button,
  Card,
  CardContent,
  Typography,
  CardHeader,
  Tooltip,
  TableContainer,
  Table,
  TableHead,
  TableBody,
  TableRow,
  TableCell,
  Paper,
  Select,
  MenuItem,
  Link,
  Box,
} from "@material-ui/core";
import blue from "@material-ui/core/colors/blue";
import { connect } from "react-redux";
import { bindActionCreators } from "redux";
import SettingsIcon from "@material-ui/icons/Settings";
import AddIcon from "@material-ui/icons/AddCircleOutline";
import { withRouter } from "next/router";
import { withSnackbar } from "notistack";
import CloseIcon from "@material-ui/icons/Close";
import { updateGrafanaConfig, updatePrometheusConfig, updateProgress } from "../lib/store";
import dataFetch from "../lib/data-fetch";
import subscribeServiceMeshEvents from "./graphql/subscriptions/ServiceMeshSubscription";
import subscribeOperatorStatusEvents from "./graphql/subscriptions/OperatorStatusSubscription";
import subscribeMeshSyncStatusEvents from "./graphql/subscriptions/MeshSyncStatusSubscription";
import fetchControlPlanes from "./graphql/queries/ControlPlanesQuery";
import fetchDataPlanes from "./graphql/queries/DataPlanesQuery";
import fetchAvailableAddons from "./graphql/queries/AddonsStatusQuery";
import { submitPrometheusConfigure } from "./PrometheusComponent";
import { submitGrafanaConfigure } from "./GrafanaComponent";
import OpenInNewIcon from "@material-ui/icons/OpenInNew";
import { podNameMapper, versionMapper } from "../utils/nameMapper";
//import MesheryMetrics from "./MesheryMetrics";

const styles = (theme) => ({
  root : { backgroundColor : "#eaeff1", },
  chip : { marginRight : theme.spacing(1),
    marginBottom : theme.spacing(1), },
  buttons : { display : "flex",
    justifyContent : "flex-end", },
  button : { marginTop : theme.spacing(3),
    marginLeft : theme.spacing(1), },
  metricsButton : { width : "240px", },
  alreadyConfigured : { textAlign : "center", },
  margin : { margin : theme.spacing(1), },
  colorSwitchBase : { color : blue[300],
    "&$colorChecked" : { color : blue[500],
      "& + $colorBar" : { backgroundColor : blue[500], }, }, },
  colorBar : {},
  colorChecked : {},
  fileLabel : { width : "100%", },
  fileLabelText : {},
  inClusterLabel : { paddingRight : theme.spacing(2), },
  alignCenter : { textAlign : "center", },
  icon : { width : theme.spacing(2.5), },
  istioIcon : { width : theme.spacing(1.5), },
  settingsIcon : { width : theme.spacing(2.5),
    paddingRight : theme.spacing(0.5), },
  addIcon : { width : theme.spacing(2.5),
    paddingRight : theme.spacing(0.5), },
  cardHeader : { fontSize : theme.spacing(2), },
  card : { height : "100%",
    marginTop : theme.spacing(2), },
  cardContent : { height : "100%", },
  redirectButton : { marginLeft : "-.5em",
    color : "#000", },
  dashboardSection : {
    backgroundColor : "#fff",
    padding : theme.spacing(2),
    borderRadius : 4,
    height : "100%",
  },
});

/**
 * capitalize takes in a string and returns
 * capitalized string
 * @param {string} str string to be capitalized
 */
function capitalize(str) {
  return `${str?.charAt(0).toUpperCase()}${str?.substring(1)}`;
}

class DashboardComponent extends React.Component {
  constructor(props) {
    super(props);
    const {
      meshAdapters, k8sconfig, grafana, prometheus
    } = props;
    this.state = {
      meshAdapters,
      availableAdapters : [],
      mts : new Date(),
      meshLocationURLError : false,

      inClusterConfig : k8sconfig.inClusterConfig, // read from store
      k8sfile : k8sconfig.k8sfile, // read from store
      contextName : k8sconfig.contextName, // read from store

      clusterConfigured : k8sconfig.clusterConfigured, // read from store
      configuredServer : k8sconfig.configuredServer,
      grafanaUrl : grafana.grafanaURL,
      prometheusUrl : prometheus.prometheusURL,
      k8sfileError : false,
      kts : new Date(),

      grafana,
      prometheus,

      versionDetail : {
        build : "",
        latest : "",
        outdated : false,
        commitsha : "",
        release_channel : "NA",
      },

      urlError : false,
      grafanaConfigSuccess : props.grafana.grafanaURL !== "",
      grafanaBoardSearch : "",
      grafanaURL : props.grafana.grafanaURL,
      grafanaAPIKey : props.grafana.grafanaAPIKey,
      grafanaBoards : props.grafana.grafanaBoards,
      selectedBoardsConfigs : props.grafana.selectedBoardsConfigs,
      ts : props.grafana.ts,

      meshScan : [],
      activeMeshScanNamespace : {},
      meshScanNamespaces : {},

      isMetricsConfigured : grafana.grafanaURL !== '' && prometheus.prometheusURL !== '' && k8sconfig.clusterConfigured
    };
  }

  static getDerivedStateFromProps(props, state) {
    const {
      meshAdapters, meshAdaptersts, k8sconfig, grafana, prometheus
    } = props;
    const st = {};
    if (meshAdaptersts > state.mts) {
      st.meshAdapters = meshAdapters;
      st.mts = meshAdaptersts;
    }
    if (k8sconfig.ts > state.kts) {
      st.inClusterConfig = k8sconfig.inClusterConfig;
      st.k8sfile = k8sconfig.k8sfile;
      st.contextName = k8sconfig.contextName;
      st.clusterConfigured = k8sconfig.clusterConfigured;
      st.configuredServer = k8sconfig.configuredServer;
      st.kts = props.ts;
    }

    st.grafana = grafana;
    st.prometheus = prometheus;

    return st;
  }

  initMeshSyncControlPlaneSubscription = () => {
    /**
     * ALL_MESH indicates that we are interested in control plane
     * component of all of the service meshes supported by meshsync v2
     */
    const ALL_MESH = {};

    const self = this;
    subscribeMeshSyncStatusEvents((res) => {
      if (res.meshsync?.error) {
        self.handleError(res.meshsync?.error?.description || "MeshSync could not be reached");
        return;
      }
    });
    subscribeOperatorStatusEvents(self.setOperatorState);
    subscribeServiceMeshEvents(self.setMeshScanData, ALL_MESH);


<<<<<<< HEAD
    fetchControlPlanes(ALL_MESH).subscribe({
      next: (controlPlaneRes) => {
        self.setMeshScanData(controlPlaneRes, null);

        fetchDataPlanes(ALL_MESH).subscribe({
          next: (dataPlaneRes) => {
            if (controlPlaneRes) self.setMeshScanData(controlPlaneRes, dataPlaneRes);
          },
          error: (err) => console.error(err),
        });
      },
      error: (err) => console.error(err),
    });

=======
    fetchControlPlanes(ALL_MESH).subscribe({ next : (res) => {
      self.setMeshScanData(res);
    },
    error : (err) => console.error(err), });
>>>>>>> d0a9dc13
  };

  componentDidMount = () => {
    this.fetchAvailableAdapters();
    this.fetchVersionDetails();

    if (this.state.isMetricsConfigured){
      this.fetchMetricComponents();
    }
    this.initMeshSyncControlPlaneSubscription();
  };

  fetchMetricComponents = () => {
    const self = this;

    dataFetch(
      "/api/telemetry/metrics/config",
      { method : "GET",
        credentials : "include",
        headers : { "Content-Type" : "application/x-www-form-urlencoded;charset=UTF-8", }, },
      (result) => {
        self.props.updateProgress({ showProgress : false });
        if (typeof result !== "undefined" && result?.prometheusURL && result?.prometheusURL != "") {
          let selector = { serviceMesh : "ALL_MESH", };
          fetchAvailableAddons(selector).subscribe({ next : (res) => {
              res?.addonsState?.forEach((addon) => {
                if (addon.name === "prometheus" && ( self.state.prometheusURL === "" || self.state.prometheusURL == undefined )) {
                  self.setState({ prometheusURL : "http://" + addon.endpoint })
                  submitPrometheusConfigure(self, () => console.log("Prometheus added"));
                }
              });
          },
          error : (err) => console.log("error registering prometheus: " + err), });
        }
      },
      self.handleError("There was an error getting prometheus config")
    );

    dataFetch(
      "/api/telemetry/metrics/grafana/config",
      { method : "GET",
        credentials : "include",
        headers : { "Content-Type" : "application/x-www-form-urlencoded;charset=UTF-8", }, },
      (result) => {
        self.props.updateProgress({ showProgress : false });
        if (typeof result !== "undefined" && result?.grafanaURL && result?.grafanaURL !="") {
          let selector = { serviceMesh : "ALL_MESH", };
          fetchAvailableAddons(selector).subscribe({ next : (res) => {
              res?.addonsState?.forEach((addon) => {
                if (addon.name === "grafana" && ( self.state.grafanaURL === "" || self.state.grafanaURL == undefined )) {
                  self.setState({ grafanaURL : "http://" + addon.endpoint })
                  submitGrafanaConfigure(self, () => {
                    self.state.selectedBoardsConfigs.push(self.state.boardConfigs);
                    console.log("Grafana added");
                  });
                }
              });
          },
          error : (err) => console.log("error registering grafana: " + err), });
        }
      },
      self.handleError("There was an error communicating with grafana config")
    );

    let selector = { serviceMesh : "ALL_MESH", };

    fetchAvailableAddons(selector).subscribe({ next : (res) => {
        res?.addonsState?.forEach((addon) => {
          if (addon.name === "prometheus" && ( self.state.prometheusURL === "" || self.state.prometheusURL == undefined )) {
            self.setState({ prometheusURL : "http://" + addon.endpoint })
            submitPrometheusConfigure(self, () => console.log("Prometheus added"));
          } else if (addon.name === "grafana" && ( self.state.grafanaURL === "" || self.state.grafanaURL == undefined )) {
            self.setState({ grafanaURL : "http://" + addon.endpoint })
            submitGrafanaConfigure(self, () => {
              self.state.selectedBoardsConfigs.push(self.state.boardConfigs);
              console.log("Grafana added");
            });
          }
        });
    },
    error : (err) => console.log("error registering addons: " + err), });
  };

  fetchAvailableAdapters = () => {
    const self = this;
    this.props.updateProgress({ showProgress : true });
    dataFetch(
      "/api/system/adapters",
      { credentials : "same-origin",
        method : "GET",
        credentials : "include", },
      (result) => {
        this.props.updateProgress({ showProgress : false });
        if (typeof result !== "undefined") {
          const options = result.map((res) => ({ value : res.adapter_location,
            label : res.adapter_location, }));
          this.setState({ availableAdapters : options });
        }
      },
      self.handleError("Unable to fetch list of adapters.")
    );
  };

  fetchVersionDetails = () => {
    const self = this;
    this.props.updateProgress({ showProgress : true });
    dataFetch(
      "/api/system/version",
      { credentials : "same-origin",
        method : "GET",
        credentials : "include", },
      (result) => {
        this.props.updateProgress({ showProgress : false });
        if (typeof result !== "undefined") {
          this.setState({ versionDetail : result });
        } else {
          this.setState({ versionDetail : {
            build : "Unknown",
            latest : "Unknown",
            outdated : false,
            commitsha : "Unknown",
          }, });
        }
      },
      self.handleError("Unable to fetch Meshery version.")
    );
  };

  setMeshScanData = (controlPlanesData, dataPlanesData) => {
    const self = this;
    const namespaces = {};
    const activeNamespaces = {};
    const processedControlPlanesData = controlPlanesData?.controlPlanesState?.map((mesh) => {
      if (!mesh?.members?.length) {
        return;
      }
      let proxies = []

      if (Array.isArray(dataPlanesData?.dataPlanesState)){
        const dataplane = dataPlanesData.dataPlanesState.find(mesh_ => mesh_.name === mesh.name)

        if (Array.isArray(dataplane?.proxies)) proxies = dataplane.proxies
      }
      const processedMember = mesh?.members?.map((member) => {
        // retrieve data planes according to mesh name
        if (proxies.length > 0){
          const controlPlaneMemberProxies = proxies.filter(proxy => proxy.controlPlaneMemberName === member.name)

          if (controlPlaneMemberProxies.length > 0){
            member = {
              ...member,
              data_planes: controlPlaneMemberProxies
            }
          }
        }


        if (namespaces[mesh.name]) {
          namespaces[mesh.name].add(member.namespace);
        } else {
          namespaces[mesh.name] = new Set([member.namespace]);
        }

        return member
      });
      namespaces[mesh.name] = [...namespaces[mesh.name]];
      activeNamespaces[mesh.name] = namespaces[mesh.name][0] || "";

      return {
        ...mesh,
        members: processedMember
      }
    });

<<<<<<< HEAD
    self.setState({ meshScan: processedControlPlanesData?.filter(data => !!data).filter((data) => data.members?.length > 0) });
    self.setState({ meshScanNamespaces: namespaces, activeMeshScanNamespace: activeNamespaces });
=======
    self.setState({ meshScan : data?.controlPlanesState?.filter((data) => data.members?.length > 0) });
    self.setState({ meshScanNamespaces : namespaces, activeMeshScanNamespace : activeNamespaces });
>>>>>>> d0a9dc13
  };

  /**
   * generateMeshScanPodName takes in the podname and the hash
   * and returns the trimmed pod name
   * @param {string} podname
   * @param {string} hash
   * @param {string | undefined} custom
   * @returns {{full, trimmed}}
   */
  generateMeshScanPodName = (podname, hash, custom) => {
    const str = custom || podname;
    return { full : podname,
      trimmed : str.substring(0, (hash
        ? str.indexOf(hash)
        : str.length) - 1), };
  };

  /**
   * generateMeshScanVersion takes in the string from which version
   * is to be extracted and returns the version. If the version string
   * is undefined then it returns "NA"
   * @param {string | undefined} versionStr is the string from which version is to be extracted
   * @returns {string}
   */
  generateMeshScanVersion = (versionStr) => {
    if (typeof versionStr !== "string") return "NA";

    const matchResult = versionStr.match(/\d+(\.\d+){2,}/g);
    if (!matchResult) return "NA";

    // Add "v" iff we have a valid match result
    return `v${matchResult[0]}`;
  };

  handleError = (msg) => (error) => {
    this.props.updateProgress({ showProgress : false });
    const self = this;
    this.props.enqueueSnackbar(`${msg}: ${error}`, { variant : "error",
      action : (key) => (
        <IconButton key="close" aria-label="Close" color="inherit" onClick={() => self.props.closeSnackbar(key)}>
          <CloseIcon />
        </IconButton>
      ),
      autoHideDuration : 7000, });
  };

  /**
   * redirectErrorToConsole returns a function which redirects
   * ther error to the console under the group labelled by the "msg"
   * param
   * @param {string} msg
   */
  redirectErrorToConsole = (msg) => (error) => {
    this.props.updateProgress({ showProgress : false });
    console.group(msg);
    console.error(error);
    console.groupEnd();
  };

  handleAdapterPingError = (msg) => () => {
    const { classes } = this.props;
    this.props.updateProgress({ showProgress : false });
    const self = this;
    this.props.enqueueSnackbar(`${msg}. To configure an adapter, visit`, { variant : "error",
      autoHideDuration : 2000,
      action : (key) => (
        <>
          <Button
            variant="contained"
            key="configure-close"
            aria-label="Configure"
            className={classes.redirectButton}
            onClick={() => {
              self.props.router.push("/settings#service-mesh");
              self.props.closeSnackbar(key);
            }}
          >
            <SettingsIcon className={classes.settingsIcon} />
            Settings
          </Button>

          <IconButton key="close" aria-label="Close" color="inherit" onClick={() => self.props.closeSnackbar(key)}>
            <CloseIcon />
          </IconButton>
        </>
      ), });
  };

  handleDelete() {
    return false;
  }

  handleAdapterClick = (adapterLoc) => () => {
    // const { meshAdapters } = this.state;
    this.props.updateProgress({ showProgress : true });
    const self = this;
    dataFetch(
      `/api/system/adapters?adapter=${encodeURIComponent(adapterLoc)}`,
      { credentials : "same-origin",
        credentials : "include", },
      (result) => {
        this.props.updateProgress({ showProgress : false });
        if (typeof result !== "undefined") {
          this.props.enqueueSnackbar("Adapter successfully pinged!", { variant : "success",
            autoHideDuration : 2000,
            action : (key) => (
              <IconButton key="close" aria-label="Close" color="inherit" onClick={() => self.props.closeSnackbar(key)}>
                <CloseIcon />
              </IconButton>
            ), });
        }
      },
      self.handleAdapterPingError("Could not ping adapter.")
    );
  };

  handleConfigure = (val) => {
    this.props.router.push(`/settings#metrics/${val}`);
  };

  handleKubernetesClick = () => {
    this.props.updateProgress({ showProgress : true });
    const self = this;
    dataFetch(
      "/api/system/kubernetes/ping",
      { credentials : "same-origin",
        credentials : "include", },
      (result) => {
        this.props.updateProgress({ showProgress : false });
        if (typeof result !== "undefined") {
          this.props.enqueueSnackbar("Kubernetes successfully pinged!", { variant : "success",
            autoHideDuration : 2000,
            action : (key) => (
              <IconButton key="close" aria-label="Close" color="inherit" onClick={() => self.props.closeSnackbar(key)}>
                <CloseIcon />
              </IconButton>
            ), });
        }
      },
      self.handleError("Could not ping Kubernetes.")
    );
  };

  handleGrafanaClick = () => {
    this.props.updateProgress({ showProgress : true });
    const self = this;
    dataFetch(
      "/api/telemetry/metrics/grafana/ping",
      { credentials : "same-origin",
        credentials : "include", },
      (result) => {
        this.props.updateProgress({ showProgress : false });
        if (typeof result !== "undefined") {
          this.props.enqueueSnackbar("Grafana successfully pinged!", { variant : "success",
            autoHideDuration : 2000,
            action : (key) => (
              <IconButton key="close" aria-label="Close" color="inherit" onClick={() => self.props.closeSnackbar(key)}>
                <CloseIcon />
              </IconButton>
            ), });
        }
      },
      self.handleError("Could not ping Grafana.")
    );
  };

  /**
   * Meshcard takes in the mesh related data
   * and renders a table along with other information of
   * the mesh
   * @param {{name, icon, tag}} mesh
   * @param {{name, component, version, namespace}[]} components Array of components data
   */
  Meshcard = (mesh, components = []) => {
    const self = this;
    if (Array.isArray(components) && components.length)
      return (
        <Paper elevation={1} style={{ padding : "2rem", marginTop : "1rem" }}>
          <Grid container justify="space-between" spacing={1}>
            <Grid item>
              <div style={{ display : "flex", alignItems : "center", marginBottom : "1rem" }}>
                <img src={mesh.icon} className={this.props.classes.icon} style={{ marginRight : "0.75rem" }} />
                <Typography variant="h6">{mesh.tag}</Typography>
              </div>
            </Grid>
            <Grid item>
              {self.state.activeMeshScanNamespace[mesh.name] && (
                <Select
                  value={self.state.activeMeshScanNamespace[mesh.name]}
                  onChange={(e) =>
                    self.setState((state) => ({ activeMeshScanNamespace : { ...state.activeMeshScanNamespace, [mesh.name] : e.target.value }, }))
                  }
                >
                  {self.state.meshScanNamespaces[mesh.name] &&
                    self.state.meshScanNamespaces[mesh.name].map((ns) => <MenuItem value={ns}>{ns}</MenuItem>)}
                </Select>
              )}
            </Grid>
          </Grid>
          <TableContainer>
            <Table aria-label="mesh details table">
              <TableHead>
                <TableRow>
                  <TableCell align="center">Service Mesh Pods</TableCell>
                  <TableCell align="center">Component</TableCell>
                  <TableCell align="center">Version</TableCell>
                  <TableCell align="center">Data Planes</TableCell>
                </TableRow>
              </TableHead>
              <TableBody>
                {components
                  .filter((comp) => comp.namespace === self.state.activeMeshScanNamespace[mesh.name])
                  .map((component) => {
                    return (
                      <TableRow key={component.name.full}>
                        {/* <TableCell scope="row" align="center">
                          <Tooltip title={component.name.full}>
                            <div style={{ textAlign: "center" }}>
                              {component.name.trimmed}
                            </div>
                          </Tooltip>
                        </TableCell> */}
                        <TableCell align="center">{component.name}</TableCell>
                        <TableCell align="center">{component.component}</TableCell>
                        <TableCell align="center">{component.version}</TableCell>
                        <Tooltip
                          key={`component-${component.name}`}
                          title={
                            Array.isArray(component?.data_planes) && component.data_planes.length > 0 ? (
                              component.data_planes.map((cont) => {
                                return (
                                  <div key={cont.name} style={{color: '#ffff', paddingBottom: '10px', padding: '2vh'}}>
                                    <p>Name: {cont?.containerName ? cont.containerName : 'Unspecified'}</p>
                                    <p>Status: {cont?.status?.ready ? 'ready' : 'not ready'}</p>
                                    {!cont?.status?.ready && (
                                      Object.keys(cont?.status?.lastState).length > 0 && (
                                        <div>
                                          <p>Last state: {Object.keys(cont?.status?.lastState)[0]} <br/> Error: {Object.values(cont?.status?.lastState)[0]?.exitCode} <br/> Finished at: {Object.values(cont?.status?.lastState)[0]?.finishedAt}</p>
                                        </div>
                                      ) 
                                    )}
                                    {Object.keys(cont?.status?.state).length > 0 && (
                                      <p>State: {Object.keys(cont?.status?.state)[0]}</p>
                                    )}
                                    {cont?.status?.restartCount && (
                                      <p>Restart count: {cont?.status.restartCount}</p>
                                    )}
                                    <p>Image: {cont.image}</p>
                                    <p>Ports: <br/> {cont?.ports && cont.ports.map(port => `[ ${port?.name ? port.name : 'Unknown'}, ${port?.containerPort ? port.containerPort : 'Unknown'}, ${port?.protocol ? port.protocol : 'Unknown'} ]`).join(', ')}</p>
                                    {cont?.resources && (
                                      <div>
                                        Resources used: <br/>

                                        <div style={{paddingLeft: '2vh'}}>
                                          {cont?.resources?.limits && (
                                            <div>
                                              <p>Limits: <br/>
                                              CPU: {cont?.resources?.limits?.cpu} - Memory: {cont?.resources?.limits?.memory}</p>
                                            </div>
                                          )}
                                          {cont?.resources?.requests && (
                                            <div>
                                              <p>Requests: <br/>
                                              CPU: {cont?.resources?.requests?.cpu} - Memory: {cont?.resources?.requests?.memory}</p>
                                            </div>
                                          )}
                                        </div>
                                      </div>
                                    )}
                                  </div>
                                )
                              })
                            ) : "No data plane is running"}
                        >
                          <TableCell align="center">{component?.data_planes?.length || 0}</TableCell>
                        </Tooltip>
<<<<<<< HEAD
                      </TableRow>
                    )
                  })}
=======
                      </TableCell> */}
                      <TableCell align="center">{podNameMapper(component.component, component.name)}</TableCell>
                      <TableCell align="center">{component.component}</TableCell>
                      <TableCell align="center">{versionMapper(component.version)}</TableCell>
                    </TableRow>
                  ))}
>>>>>>> d0a9dc13
              </TableBody>
            </Table>
          </TableContainer>
        </Paper>
      );

    return null;
  };

  handlePrometheusClick = () => {
    this.props.updateProgress({ showProgress : true });
    const self = this;
    dataFetch(
      "/api/telemetry/metrics/ping",
      { credentials : "same-origin",
        credentials : "include", },
      (result) => {
        this.props.updateProgress({ showProgress : false });
        if (typeof result !== "undefined") {
          this.props.enqueueSnackbar("Prometheus successfully pinged!", { variant : "success",
            autoHideDuration : 2000,
            action : (key) => (
              <IconButton key="close" aria-label="Close" color="inherit" onClick={() => self.props.closeSnackbar(key)}>
                <CloseIcon />
              </IconButton>
            ), });
        }
      },
      self.handleError("Could not ping Prometheus.")
    );
  };

  showCard(title, content) {
    const { classes } = this.props;
    return (
      <Card className={classes.card}>
        <CardHeader
          disableTypography
          title={title}
          // action={iconComponent}
          className={classes.cardHeader}
        />
        <CardContent className={classes.cardContent}>{content}</CardContent>
      </Card>
    );
  }

  configureTemplate = () => {
    const { classes } = this.props;
    const {
      inClusterConfig,
      contextName,
      clusterConfigured,
      configuredServer,
      meshAdapters,
      grafanaUrl,
      prometheusUrl,
      availableAdapters,
      grafana,
      prometheus,
    } = this.state;
    const self = this;
    let showConfigured = "Not connected to Kubernetes.";
    if (clusterConfigured) {
      let chp = (
        <Chip
          label={inClusterConfig
            ? "Using In Cluster Config"
            : contextName}
          onClick={self.handleKubernetesClick}
          icon={<img src="/static/img/kubernetes.svg" className={classes.icon} />}
          className={classes.chip}
          key="k8s-key"
          variant="outlined"
        />
      );

      if (configuredServer) {
        chp = <Tooltip title={`Server: ${configuredServer}`}>{chp}</Tooltip>;
      }

      showConfigured = <div showConfigured>{chp}</div>;
    }

    let showAdapters = "No adapters configured.";
    if (availableAdapters.length > 0) {
      availableAdapters.sort((a1, a2) => (a1.value < a2.value
        ? -1
        : a1.value > a2.value
          ? 1
          : 0));

      showAdapters = (
        <div>
          {availableAdapters.map((aa, ia) => {
            let isDisabled = true;
            let image = "/static/img/meshery-logo.png";
            let logoIcon = <img src={image} className={classes.icon} />;
            let adapterType = "";
            let adapterVersion = "";
            meshAdapters.forEach((adapter) => {
              if (aa.value === adapter.adapter_location) {
                isDisabled = false;
                adapterType = adapter.name;
                adapterVersion = adapter.version;
                image = "/static/img/" + adapter.name.toLowerCase() + ".svg";
                logoIcon = <img src={image} className={classes.icon} />;
              }
            });

            return (
              <Tooltip
                key={`adapters-${ia}`}
                title={
                  isDisabled
                    ? "This adapter is inactive"
                    : `${adapterType
                      .toLowerCase()
                      .split(" ")
                      .map((s) => s.charAt(0).toUpperCase() + s.substring(1))
                      .join(" ")} adapter version ${adapterVersion} on port ${aa.label.split(":")[1]}`
                }
              >
                <Chip
                  label={aa.label.split(":")[0]}
                  onClick={self.handleAdapterClick(aa.value)}
                  icon={logoIcon}
                  className={classes.chip}
                  key={`adapters-${ia}`}
                  variant={isDisabled
                    ? "default"
                    : "outlined"}
                />
              </Tooltip>
            );
          })}
        </div>
      );
    }
    let showGrafana;
    if (grafanaUrl === "") {
      showGrafana = (
        <div className={classes.alreadyConfigured}>
          <Button
            variant="contained"
            color="primary"
            size="large"
            className={classes.metricsButton}
            onClick={() => this.handleConfigure("grafana")}
          >
            <SettingsIcon className={classes.settingsIcon} />
            Configure Grafana
          </Button>
        </div>
      );
    }
    if (grafana && grafana.grafanaURL && grafana.grafanaURL !== "") {
      showGrafana = (
        <Chip
          label={grafana.grafanaURL}
          onClick={self.handleGrafanaClick}
          icon={<img src="/static/img/grafana_icon.svg" className={classes.icon} />}
          className={classes.chip}
          key="graf-key"
          variant="outlined"
        />
      );
    }

    let showPrometheus;
    if (prometheusUrl === "") {
      showPrometheus = (
        <div className={classes.alreadyConfigured}>
          <Button
            variant="contained"
            color="primary"
            size="large"
            className={classes.metricsButton}
            onClick={() => this.handleConfigure("prometheus")}
          >
            <SettingsIcon className={classes.settingsIcon} />
            Configure Prometheus
          </Button>
        </div>
      );
    }
    if (prometheus && prometheus.prometheusURL && prometheus.prometheusURL !== "") {
      showPrometheus = (
        <Chip
          label={prometheus.prometheusURL}
          onClick={self.handlePrometheusClick}
          icon={<img src="/static/img/prometheus_logo_orange_circle.svg" className={classes.icon} />}
          className={classes.chip}
          key="prom-key"
          variant="outlined"
        />
      );
    }

    const showMetrics = (
      <Grid container justify="center" spacing={2}>
        <Grid item>{showPrometheus}</Grid>
        <Grid item>{showGrafana}</Grid>
        {/*<Grid item>
          <Paper className={classes.paper}>
            <MesheryMetrics
              boardConfigs={grafana.selectedBoardsConfigs}
              grafanaURL={grafana.grafanaURL}
              grafanaAPIKey={grafana.grafanaAPIKey}
              handleGrafanaChartAddition={() => router.push("/settings/#metrics")}
            />
          </Paper>
        </Grid>*/}
      </Grid>
    );

    const showServiceMesh = (
      <>
        {Object.keys(self.state.meshScan).length
          ? (
            <>
              {self.state.meshScan.map((mesh) => {
                let tag = "";
                mesh.name
                  .split("_")
                  .forEach((element) => {
                    tag = tag + " " + element[0].toUpperCase() + element.slice(1, element.length);
                  });
                return self.Meshcard(
                  { name : mesh.name, tag : tag, icon : "/static/img/" + mesh.name + ".svg" },
                  mesh.members
                );
              })}
            </>
          )
          : (
            <div
              style={{
                padding : "2rem",
                display : "flex",
                justifyContent : "center",
                alignItems : "center",
                flexDirection : "column",
              }}
            >
              <Typography style={{ fontSize : "1.5rem", marginBottom : "2rem" }} align="center" color="textSecondary">
              No service meshes detected in the {self.state.contextName} cluster.
              </Typography>
              <Button
                aria-label="Add Meshes"
                variant="contained"
                color="primary"
                size="large"
                onClick={() => self.props.router.push("/management")}
              >
                <AddIcon className={classes.addIcon} />
              Install Service Mesh
              </Button>
            </div>
          )}
      </>
    );

    /**
     * getMesheryVersionText returs a well formatted version text
     *
     * If the meshery is running latest version then and is using "edge" channel
     * then it will just show "edge-latest". However, if the meshery is on edge and
     * is running an outdated version then it will return "edge-$version".
     *
     * If on stable channel, then it will always show "stable-$version"
     */
    const getMesheryVersionText = () => {
      const { build, outdated, release_channel } = this.state.versionDetail;

      // If the version is outdated then no matter what the
      // release channel is, specify the build
      if (outdated) return `${release_channel}-${build}`;

      if (release_channel === "edge") return `${release_channel}-latest`;
      if (release_channel === "stable") return `${release_channel}-${build}`;

      return `${build}`;
    };

    /**
     * versionUpdateMsg returns the appropriate message
     * based on the meshery's current running version and latest available
     * version.
     *
     * @returns {React.ReactNode} react component to display
     */
    const versionUpdateMsg = () => {
      const { outdated, latest } = this.state.versionDetail;

      if (outdated)
        return (
          <>
            Newer version of Meshery available:{" "}
            <Link href={`https://docs.meshery.io/project/releases/${latest}`}>{`${latest}`}</Link>
          </>
        );

      return <>Running latest Meshery version.</>;
    };

    /**
     * openReleaseNotesInNew returns the appropriate link to the release note
     * based on the meshery's current running channel and version.
     *
     * @returns {React.ReactNode} react component to display
     */
    const openReleaseNotesInNew = () => {
      const { release_channel, build } = this.state.versionDetail;

      if (release_channel === "edge")
        return (
          <Link href="https://docs.meshery.io/project/releases" target="_blank">
            <OpenInNewIcon style={{ height : "1rem", width : "1rem" }} />
          </Link>
        );

      return (
        <Link href={`https://docs.meshery.io/project/releases/${build}`} target="_blank">
          <OpenInNewIcon style={{ height : "1rem", width : "1rem" }} />
        </Link>
      );
    };

    const showRelease = (
      <>
        <Grid container justify="space-between" spacing={1}>
          <Grid item xs={12} md={6}>
            <Typography style={{ fontWeight : "bold", paddingBottom : "4px" }}>Channel Subscription</Typography>
            <Typography style={{ paddingTop : "2px", paddingBottom : "8px" }}>
              {capitalize(this.state.versionDetail.release_channel)}
            </Typography>
          </Grid>
          <Grid item xs={12} md={6} style={{ padding : "0" }}>
            <Typography style={{ fontWeight : "bold", paddingBottom : "4px" }}>Version</Typography>
            <Typography style={{ paddingTop : "2px", paddingBottom : "8px" }}>
              {getMesheryVersionText()}
              {openReleaseNotesInNew()}
            </Typography>
          </Grid>
        </Grid>
        <Typography component="div" style={{ marginTop : "1.5rem" }}>
          <Box fontStyle="italic" fontSize={14}>
            {versionUpdateMsg()}
          </Box>
        </Typography>
      </>
    );

    return (
      <NoSsr>
        <div className={classes.root}>
          <Grid container spacing={2}>
            <Grid item xs={12} md={6}>
              <div className={classes.dashboardSection} data-test="service-mesh">
                <Typography variant="h6" gutterBottom className={classes.chartTitle}>
                  Service Mesh
                </Typography>
                {showServiceMesh}
              </div>
            </Grid>
            <Grid item xs={12} md={6}>
              <div className={classes.dashboardSection} data-test="connection-status">
                <Typography variant="h6" gutterBottom className={classes.chartTitle}>
                  Connection Status
                </Typography>
                <div>{self.showCard("Kubernetes", showConfigured)}</div>
                <div>{self.showCard("Adapters", showAdapters)}</div>
                <div>{self.showCard("Metrics", showMetrics)}</div>
                <div>{self.showCard("Release", showRelease)}</div>
              </div>
            </Grid>
          </Grid>
        </div>
      </NoSsr>
    );
  };

  render() {
    return this.configureTemplate();
  }
}

DashboardComponent.propTypes = { classes : PropTypes.object.isRequired, };

const mapDispatchToProps = (dispatch) => ({ updateProgress : bindActionCreators(updateProgress, dispatch),
  updateGrafanaConfig : bindActionCreators(updateGrafanaConfig, dispatch),
  updatePrometheusConfig : bindActionCreators(updatePrometheusConfig, dispatch), });
const mapStateToProps = (state) => {
  const k8sconfig = state.get("k8sConfig").toJS();
  const meshAdapters = state.get("meshAdapters").toJS();
  const meshAdaptersts = state.get("meshAdaptersts");
  const grafana = state.get("grafana").toJS();
  const prometheus = state.get("prometheus").toJS();
  return {
    meshAdapters,
    meshAdaptersts,
    k8sconfig,
    grafana,
    prometheus,
  };
};

export default withStyles(styles)(
  connect(mapStateToProps, mapDispatchToProps)(withRouter(withSnackbar(DashboardComponent)))
);<|MERGE_RESOLUTION|>--- conflicted
+++ resolved
@@ -188,27 +188,20 @@
     subscribeServiceMeshEvents(self.setMeshScanData, ALL_MESH);
 
 
-<<<<<<< HEAD
     fetchControlPlanes(ALL_MESH).subscribe({
-      next: (controlPlaneRes) => {
+      next : (controlPlaneRes) => {
         self.setMeshScanData(controlPlaneRes, null);
 
         fetchDataPlanes(ALL_MESH).subscribe({
-          next: (dataPlaneRes) => {
+          next : (dataPlaneRes) => {
             if (controlPlaneRes) self.setMeshScanData(controlPlaneRes, dataPlaneRes);
           },
-          error: (err) => console.error(err),
+          error : (err) => console.error(err),
         });
       },
-      error: (err) => console.error(err),
+      error : (err) => console.error(err),
     });
 
-=======
-    fetchControlPlanes(ALL_MESH).subscribe({ next : (res) => {
-      self.setMeshScanData(res);
-    },
-    error : (err) => console.error(err), });
->>>>>>> d0a9dc13
   };
 
   componentDidMount = () => {
@@ -360,7 +353,7 @@
           if (controlPlaneMemberProxies.length > 0){
             member = {
               ...member,
-              data_planes: controlPlaneMemberProxies
+              data_planes : controlPlaneMemberProxies
             }
           }
         }
@@ -379,17 +372,12 @@
 
       return {
         ...mesh,
-        members: processedMember
+        members : processedMember
       }
     });
 
-<<<<<<< HEAD
-    self.setState({ meshScan: processedControlPlanesData?.filter(data => !!data).filter((data) => data.members?.length > 0) });
-    self.setState({ meshScanNamespaces: namespaces, activeMeshScanNamespace: activeNamespaces });
-=======
-    self.setState({ meshScan : data?.controlPlanesState?.filter((data) => data.members?.length > 0) });
+    self.setState({ meshScan : processedControlPlanesData?.filter(data => !!data).filter((data) => data.members?.length > 0) });
     self.setState({ meshScanNamespaces : namespaces, activeMeshScanNamespace : activeNamespaces });
->>>>>>> d0a9dc13
   };
 
   /**
@@ -613,16 +601,16 @@
                             </div>
                           </Tooltip>
                         </TableCell> */}
-                        <TableCell align="center">{component.name}</TableCell>
+                        <TableCell align="center">{podNameMapper(component.component, component.name)}</TableCell>
                         <TableCell align="center">{component.component}</TableCell>
-                        <TableCell align="center">{component.version}</TableCell>
+                        <TableCell align="center">{versionMapper(component.version)}</TableCell>
                         <Tooltip
                           key={`component-${component.name}`}
                           title={
                             Array.isArray(component?.data_planes) && component.data_planes.length > 0 ? (
                               component.data_planes.map((cont) => {
                                 return (
-                                  <div key={cont.name} style={{color: '#ffff', paddingBottom: '10px', padding: '2vh'}}>
+                                  <div key={cont.name} style={{ color : '#ffff', paddingBottom : '10px', padding : '2vh' } }>
                                     <p>Name: {cont?.containerName ? cont.containerName : 'Unspecified'}</p>
                                     <p>Status: {cont?.status?.ready ? 'ready' : 'not ready'}</p>
                                     {!cont?.status?.ready && (
@@ -630,7 +618,7 @@
                                         <div>
                                           <p>Last state: {Object.keys(cont?.status?.lastState)[0]} <br/> Error: {Object.values(cont?.status?.lastState)[0]?.exitCode} <br/> Finished at: {Object.values(cont?.status?.lastState)[0]?.finishedAt}</p>
                                         </div>
-                                      ) 
+                                      )
                                     )}
                                     {Object.keys(cont?.status?.state).length > 0 && (
                                       <p>State: {Object.keys(cont?.status?.state)[0]}</p>
@@ -644,7 +632,7 @@
                                       <div>
                                         Resources used: <br/>
 
-                                        <div style={{paddingLeft: '2vh'}}>
+                                        <div style={{ paddingLeft : '2vh' }}>
                                           {cont?.resources?.limits && (
                                             <div>
                                               <p>Limits: <br/>
@@ -667,18 +655,9 @@
                         >
                           <TableCell align="center">{component?.data_planes?.length || 0}</TableCell>
                         </Tooltip>
-<<<<<<< HEAD
                       </TableRow>
                     )
                   })}
-=======
-                      </TableCell> */}
-                      <TableCell align="center">{podNameMapper(component.component, component.name)}</TableCell>
-                      <TableCell align="center">{component.component}</TableCell>
-                      <TableCell align="center">{versionMapper(component.version)}</TableCell>
-                    </TableRow>
-                  ))}
->>>>>>> d0a9dc13
               </TableBody>
             </Table>
           </TableContainer>
