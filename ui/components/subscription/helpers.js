<<<<<<< HEAD
import subscribeMeshSyncStatusEvents from '../graphql/subscriptions/MeshSyncStatusSubscription';
import subscribeOperatorStatusEvents from '../graphql/subscriptions/OperatorStatusSubscription';
import {
  isMeshSyncSubscriptionDataUpdated,
  isOperatorStateSubscriptionDataUpdated,
} from './comparatorFns';
import { mergeMeshSyncSubscription, mergeOperatorStateSubscription } from './mergeFns';
=======
import subscribeOperatorStatusEvents from "../graphql/subscriptions/OperatorStatusSubscription";
import { isOperatorStateSubscriptionDataUpdated } from "./comparatorFns";
import {  mergeOperatorStateSubscription } from "./mergeFns";
>>>>>>> 6640f6f8

export const MESHSYNC_EVENT_SUBSCRIPTION = 'MESHSYNC_EVENT_SUBSCRIPTION';
export const OPERATOR_EVENT_SUBSCRIPTION = 'OPERATOR_EVENT_SUBSCRIPTION';

export const fnMapping = {
<<<<<<< HEAD
  MESHSYNC_EVENT_SUBSCRIPTION: {
    eventName: 'listenToMeshSyncEvents',
    comparatorFn: isMeshSyncSubscriptionDataUpdated,
    subscriptionFn: subscribeMeshSyncStatusEvents,
    mergeFn: mergeMeshSyncSubscription,
  },
  OPERATOR_EVENT_SUBSCRIPTION: {
    eventName: 'operator',
    comparatorFn: isOperatorStateSubscriptionDataUpdated,
    subscriptionFn: subscribeOperatorStatusEvents,
    mergeFn: mergeOperatorStateSubscription,
  },
};
=======
  // MESHSYNC_EVENT_SUBSCRIPTION : {
  //   eventName : "listenToMeshSyncEvents",
  //   comparatorFn : isMeshSyncSubscriptionDataUpdated,
  //   subscriptionFn : subscribeMeshSyncStatusEvents,
  //   mergeFn : mergeMeshSyncSubscription
  // },
  OPERATOR_EVENT_SUBSCRIPTION : {
    eventName : "operator",
    comparatorFn : isOperatorStateSubscriptionDataUpdated,
    subscriptionFn : subscribeOperatorStatusEvents,
    mergeFn : mergeOperatorStateSubscription
  }
}
>>>>>>> 6640f6f8
<|MERGE_RESOLUTION|>--- conflicted
+++ resolved
@@ -1,36 +1,11 @@
-<<<<<<< HEAD
-import subscribeMeshSyncStatusEvents from '../graphql/subscriptions/MeshSyncStatusSubscription';
-import subscribeOperatorStatusEvents from '../graphql/subscriptions/OperatorStatusSubscription';
-import {
-  isMeshSyncSubscriptionDataUpdated,
-  isOperatorStateSubscriptionDataUpdated,
-} from './comparatorFns';
-import { mergeMeshSyncSubscription, mergeOperatorStateSubscription } from './mergeFns';
-=======
 import subscribeOperatorStatusEvents from "../graphql/subscriptions/OperatorStatusSubscription";
 import { isOperatorStateSubscriptionDataUpdated } from "./comparatorFns";
 import {  mergeOperatorStateSubscription } from "./mergeFns";
->>>>>>> 6640f6f8
 
-export const MESHSYNC_EVENT_SUBSCRIPTION = 'MESHSYNC_EVENT_SUBSCRIPTION';
-export const OPERATOR_EVENT_SUBSCRIPTION = 'OPERATOR_EVENT_SUBSCRIPTION';
+export const MESHSYNC_EVENT_SUBSCRIPTION = "MESHSYNC_EVENT_SUBSCRIPTION";
+export const OPERATOR_EVENT_SUBSCRIPTION = "OPERATOR_EVENT_SUBSCRIPTION";
 
 export const fnMapping = {
-<<<<<<< HEAD
-  MESHSYNC_EVENT_SUBSCRIPTION: {
-    eventName: 'listenToMeshSyncEvents',
-    comparatorFn: isMeshSyncSubscriptionDataUpdated,
-    subscriptionFn: subscribeMeshSyncStatusEvents,
-    mergeFn: mergeMeshSyncSubscription,
-  },
-  OPERATOR_EVENT_SUBSCRIPTION: {
-    eventName: 'operator',
-    comparatorFn: isOperatorStateSubscriptionDataUpdated,
-    subscriptionFn: subscribeOperatorStatusEvents,
-    mergeFn: mergeOperatorStateSubscription,
-  },
-};
-=======
   // MESHSYNC_EVENT_SUBSCRIPTION : {
   //   eventName : "listenToMeshSyncEvents",
   //   comparatorFn : isMeshSyncSubscriptionDataUpdated,
@@ -43,5 +18,4 @@
     subscriptionFn : subscribeOperatorStatusEvents,
     mergeFn : mergeOperatorStateSubscription
   }
-}
->>>>>>> 6640f6f8
+}