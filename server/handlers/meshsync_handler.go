package handlers

import (
	"encoding/json"
	"net/http"
	"strconv"

	"github.com/gorilla/mux"
	"github.com/layer5io/meshery/server/models"
	"github.com/layer5io/meshsync/pkg/model"
	"gorm.io/gorm/clause"
)

// swagger:route GET /api/system/meshsync/resources GetMeshSyncResources idGetMeshSyncResources
// Handle GET request for meshsync discovered resources
//
// ```?apiVersion={apiVersion}``` If apiVersion is unspecified then all models are returned
//
// ```?search={componentname}``` If search is non empty then a greedy search is performed
//
// ```?order={field}``` orders on the passed field
//
// ```?sort={[asc/desc]}``` Default behavior is asc
//
// ```?page={page-number}``` Default page number is 1
//
// ```?pagesize={pagesize}``` Default pagesize is 25. To return all results: ```pagesize=all```
//
// ```?annotation={annotaion}``` annotation is a boolean value. If true then annotations are returned
//
// ```?labels={labels}``` labels is a boolean value. If true then labels are returned
//
// ```?spec={spec}``` spec is a boolean value. If true then spec is returned
//
// ```?status={status}``` status is a boolean value. If true then status is returned
//
// ```?clusterId={[clusterId]}``` clusterId is array of string values. Required.
//
// responses:
// 200: []meshsyncResourcesResponseWrapper

func (h *Handler) GetMeshSyncResources(rw http.ResponseWriter, r *http.Request, _ *models.Preference, _ *models.User, provider models.Provider) {
	rw.Header().Set("Content-Type", "application/json")
	enc := json.NewEncoder(rw)

	var resources []model.KubernetesResource
	var totalCount int64
	limitstr := r.URL.Query().Get("pagesize")
	var limit int
	if limitstr != "all" {
		limit, _ = strconv.Atoi(limitstr)
		if limit <= 0 {
			limit = defaultPageSize
		}
	}

	pagestr := r.URL.Query().Get("page")
	page, _ := strconv.Atoi(pagestr)

	if page <= 0 {
		page = 1
	}

	offset := (page - 1) * limit
	order := r.URL.Query().Get("order")
	sort := r.URL.Query().Get("sort")
	search := r.URL.Query().Get("search")
	apiVersion := r.URL.Query().Get("apiVersion")
	spec, _ := strconv.ParseBool(r.URL.Query().Get("spec"))
	status, _ := strconv.ParseBool(r.URL.Query().Get("status"))
	isAnnotaion, _ := strconv.ParseBool(r.URL.Query().Get("annotations"))
	isLabels, _ := strconv.ParseBool(r.URL.Query().Get("labels"))
	kind := r.URL.Query().Get("kind")

	filter := struct {
		ClusterIds []string `json:"clusterIds"`
	}{}

	clusterIds := r.URL.Query().Get("clusterIds")
	if clusterIds != "" {
		err := json.Unmarshal([]byte(clusterIds), &filter.ClusterIds)
		if err != nil {
			h.log.Error(ErrFetchMeshSyncResources(err))
			http.Error(rw, ErrFetchMeshSyncResources(err).Error(), http.StatusInternalServerError)
			return
		}
	} else {
		filter.ClusterIds = []string{}
	}

	result := provider.GetGenericPersister().Model(&model.KubernetesResource{}).
		Preload("KubernetesResourceMeta").
		Where("kubernetes_resources.cluster_id IN (?)", filter.ClusterIds)

	if kind != "" {
		result = result.Where(&model.KubernetesResource{Kind: kind})
	}

	if apiVersion != "" {
		result = result.Where(&model.KubernetesResource{APIVersion: apiVersion})
	}

	if isLabels {
		result = result.Preload("KubernetesResourceMeta.Labels", "kind = ?", model.KindLabel)
	}
	if isAnnotaion {
		result = result.Preload("KubernetesResourceMeta.Annotations", "kind = ?", model.KindAnnotation)
	}

	if spec {
		result = result.Preload("Spec")
	}

	if status {
		result = result.Preload("Status")
	}

	if search != "" {
		result = result.Where(&model.KubernetesResourceObjectMeta{Name: `%` + search + `%`})
	}

	result.Count(&totalCount)

	if limit != 0 {
		result = result.Limit(limit)
	}

	if offset != 0 {
		result = result.Offset(offset)
	}

	if order != "" {
		if sort == "desc" {
			result = result.Order(clause.OrderByColumn{Column: clause.Column{Name: order}, Desc: true})
		} else {
			result = result.Order(order)
		}
	}

	err := result.Find(&resources).Error
	if err != nil {
		h.log.Error(ErrFetchMeshSyncResources(err))
		http.Error(rw, ErrFetchMeshSyncResources(err).Error(), http.StatusInternalServerError)
		return
	}

	var pgSize int
	if limitstr == "all" {
		pgSize = len(resources)
	} else {
		pgSize = limit
	}

	response := &models.MeshSyncResourcesAPIResponse{
		Page:       page,
		PageSize:   pgSize,
		TotalCount: totalCount,
		Resources:  resources,
	}

	if err := enc.Encode(response); err != nil {
		h.log.Error(ErrFetchMeshSyncResources(err))
		http.Error(rw, ErrFetchMeshSyncResources(err).Error(), http.StatusInternalServerError)
	}
}

<<<<<<< HEAD

// swagger:route GET /api/system/meshsync/resources/kinds GetMeshSyncResourcesKinds idGetMeshSyncResourcesKinds
// Handle GET request for meshsync discovered resources kinds
//
// ```?clusterId={[clusterId]}``` clusterId is array of string values. Required.
//
// ```?page = {page-number}``` Default page number is 1
//
// ```?pagesize = {pagesize}``` Default pagesize is 25. To return all results: ```pagesize=all```
//
// ```?search = {componentname}``` If search is non empty then a greedy search is performed
//
// ```?order = {field}``` orders on the passed field
//
// responses:
// 200: []meshsyncResourcesKindsResponseWrapper

func (h *Handler) GetMeshSyncResourcesKinds(rw http.ResponseWriter, r *http.Request, _ *models.Preference, _ *models.User, provider models.Provider) {
	rw.Header().Set("Content-Type", "application/json")
	enc := json.NewEncoder(rw)

	limitstr := r.URL.Query().Get("pagesize")
	var limit int
	if limitstr != "all" {
		limit, _ = strconv.Atoi(limitstr)
		if limit <= 0 {
			limit = defaultPageSize
		}
	}

	pagestr := r.URL.Query().Get("page")
	page, _ := strconv.Atoi(pagestr)
	offset := (page - 1) * limit
	order := r.URL.Query().Get("order")
	sort := r.URL.Query().Get("sort")
	search := r.URL.Query().Get("search")

	filter := struct {
		ClusterIds []string `json:"clusterIds"`
	}{}

	if page <= 0 {
		page = 1
	}

	var kinds []string
	var totalCount int64

	clusterIds := r.URL.Query().Get("clusterIds")
	if clusterIds != "" {
		err := json.Unmarshal([]byte(clusterIds), &filter.ClusterIds)
		if err != nil {
			h.log.Error(ErrFetchMeshSyncResources(err))
			http.Error(rw, ErrFetchMeshSyncResources(err).Error(), http.StatusInternalServerError)
			return
		}
	} else {
		filter.ClusterIds = []string{}
	}

	result := provider.GetGenericPersister().Model(&model.KubernetesResource{}).Distinct("kind").
	Where("kubernetes_resources.cluster_id IN (?)", filter.ClusterIds)

	if search != "" {
		result = result.Where(&model.KubernetesResourceObjectMeta{Name: `%` + search + `%`})
	}

	if limit != 0 {
		result = result.Limit(limit)
	}

	if offset != 0 {
		result = result.Offset(offset)
	}

	if order != "" {
		if sort == "desc" {
			result = result.Order(clause.OrderByColumn{Column: clause.Column{Name: order}, Desc: true})
		} else {
			result = result.Order(order)
		}
	}

	err := result.Pluck("kinds", &kinds).Error
	if err != nil {
		h.log.Error(ErrFetchMeshSyncResources(err))
		http.Error(rw, ErrFetchMeshSyncResources(err).Error(), http.StatusInternalServerError)
		return
	}

	var pgSize int
	if limitstr == "all" {
		pgSize = len(kinds)
	} else {
		pgSize = limit
	}


	response := &models.MeshSyncResourcesKindsAPIResponse{
		Kinds:      kinds,
		TotalCount: totalCount,
		Page:       page,
		PageSize:   pgSize,
	}

	rw.Header().Set("Content-Type", "application/json")
	if err := enc.Encode(response); err != nil {
		h.log.Error(ErrFetchMeshSyncResources(err))
		http.Error(rw, ErrFetchMeshSyncResources(err).Error(), http.StatusInternalServerError)
=======
func (h *Handler) DeleteMeshSyncResource(rw http.ResponseWriter, r *http.Request, _ *models.Preference, _ *models.User, provider models.Provider) {
	resourceID := mux.Vars(r)["id"]
	db := provider.GetGenericPersister()
	err := db.Model(&model.KubernetesResource{}).Delete(&model.KubernetesResource{ID: resourceID}).Error
	if err != nil {
		h.log.Error(models.ErrDelete(err, "meshsync data", http.StatusInternalServerError))
>>>>>>> f2a71447
	}
}<|MERGE_RESOLUTION|>--- conflicted
+++ resolved
@@ -164,7 +164,6 @@
 	}
 }
 
-<<<<<<< HEAD
 
 // swagger:route GET /api/system/meshsync/resources/kinds GetMeshSyncResourcesKinds idGetMeshSyncResourcesKinds
 // Handle GET request for meshsync discovered resources kinds
@@ -274,13 +273,13 @@
 	if err := enc.Encode(response); err != nil {
 		h.log.Error(ErrFetchMeshSyncResources(err))
 		http.Error(rw, ErrFetchMeshSyncResources(err).Error(), http.StatusInternalServerError)
-=======
+	}
+}
 func (h *Handler) DeleteMeshSyncResource(rw http.ResponseWriter, r *http.Request, _ *models.Preference, _ *models.User, provider models.Provider) {
 	resourceID := mux.Vars(r)["id"]
 	db := provider.GetGenericPersister()
 	err := db.Model(&model.KubernetesResource{}).Delete(&model.KubernetesResource{ID: resourceID}).Error
 	if err != nil {
 		h.log.Error(models.ErrDelete(err, "meshsync data", http.StatusInternalServerError))
->>>>>>> f2a71447
 	}
 }