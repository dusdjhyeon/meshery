package handlers

import (
	"encoding/json"
	"net/http"
	"strconv"

	"github.com/gorilla/mux"
	"github.com/layer5io/meshery/server/helpers/utils"
	"github.com/layer5io/meshery/server/models"
	"github.com/layer5io/meshery/server/models/pattern/core"
	"github.com/layer5io/meshkit/models/meshmodel/core/types"
	"github.com/layer5io/meshkit/models/meshmodel/core/v1alpha1"
	"github.com/layer5io/meshkit/models/meshmodel/registry"
)

/**Meshmodel endpoints **/
const DefaultPageSizeForMeshModelComponents = 25

// swagger:route GET /api/meshmodels/categories/{category}/models GetMeshmodelModelsByCategories idGetMeshmodelModelsByCategories
//
// Handle GET request for getting all meshmodel models for a given category. The component type/model name should be lowercase like "kubernetes", "istio"
//
// ```?version={version}``` If version is unspecified then all models are returned
//
// ```?order={field}``` orders on the passed field
//
// ```?search={modelname}``` If search is non empty then a greedy search is performed
//
// ```?sort={[asc/desc]}``` Default behavior is asc
//
// ```?page={page-number}``` Default page number is 1
//
// ```?pagesize={pagesize}``` Default pagesize is 25. To return all results: ```pagesize=all```
// responses:
//
//	200: []meshmodelModelsDuplicateResponseWrapper
func (h *Handler) GetMeshmodelModelsByCategories(rw http.ResponseWriter, r *http.Request) {
	rw.Header().Add("Content-Type", "application/json")
	enc := json.NewEncoder(rw)
	cat := mux.Vars(r)["category"]
	limitstr := r.URL.Query().Get("pagesize")
	var limit int
	if limitstr != "all" {
		limit, _ = strconv.Atoi(limitstr)
		if limit == 0 { //If limit is unspecified then it defaults to 25
			limit = defaultPageSize
		}
	}
	pagestr := r.URL.Query().Get("page")
	page, _ := strconv.Atoi(pagestr)
	if page <= 0 {
		page = 1
	}
	offset := (page - 1) * limit
	filter := &v1alpha1.ModelFilter{
		Category: cat,
		Version:  r.URL.Query().Get("version"),
		Limit:    limit,
		Offset:   offset,
		OrderOn:  r.URL.Query().Get("order"),
		Sort:     r.URL.Query().Get("sort"),
	}
	if r.URL.Query().Get("search") != "" {
		filter.Greedy = true
		filter.DisplayName = r.URL.Query().Get("search")
	}
	meshmodels, count, _ := h.registryManager.GetModels(h.dbHandler, filter)

	var pgSize int64
	if limitstr == "all" {
		pgSize = count
	} else {
		pgSize = int64(limit)
	}

	res := models.MeshmodelsDuplicateAPIResponse{
		Page:     page,
		PageSize: int(pgSize),
		Count:    count,
		Models:   models.FindDuplicateModels(meshmodels),
	}

	if err := enc.Encode(res); err != nil {
		h.log.Error(ErrGetMeshModels(err)) //TODO: Add appropriate meshkit error
		http.Error(rw, ErrGetMeshModels(err).Error(), http.StatusInternalServerError)
	}
}

// swagger:route GET /api/meshmodels/categories/{category}/models/{model} GetMeshmodelModelsByCategoriesByModel idGetMeshmodelModelsByCategoriesByModel
//
// Handle GET request for getting all meshmodel models for a given category. The component type/model name should be lowercase like "kubernetes", "istio"
//
// ```?version={version}``` If version is unspecified then all models are returned
//
// ```?order={field}``` orders on the passed field
//
// ```?search={[true/false]}``` If search is true then a greedy search is performed
//
// ```?sort={[asc/desc]}``` Default behavior is asc
//
// ```?page={page-number}``` Default page number is 1
//
// ```?pagesize={pagesize}``` Default pagesize is 25. To return all results: ```pagesize=all```
// responses:
//
//	200: []meshmodelModelsDuplicateResponseWrapper
func (h *Handler) GetMeshmodelModelsByCategoriesByModel(rw http.ResponseWriter, r *http.Request) {
	rw.Header().Add("Content-Type", "application/json")
	enc := json.NewEncoder(rw)
	cat := mux.Vars(r)["category"]
	model := mux.Vars(r)["model"]
	var greedy bool
	if r.URL.Query().Get("search") == "true" {
		greedy = true
	}
	limitstr := r.URL.Query().Get("pagesize")
	var limit int
	if limitstr != "all" {
		limit, _ = strconv.Atoi(limitstr)
		if limit == 0 { //If limit is unspecified then it defaults to 25
			limit = DefaultPageSizeForMeshModelComponents
		}
	}
	pagestr := r.URL.Query().Get("page")
	page, _ := strconv.Atoi(pagestr)
	if page <= 0 {
		page = 1
	}
	offset := (page - 1) * limit
	meshmodels, count, _ := h.registryManager.GetModels(h.dbHandler, &v1alpha1.ModelFilter{
		Category: cat,
		Name:     model,
		Version:  r.URL.Query().Get("version"),
		Limit:    limit,
		Offset:   offset,
		Greedy:   greedy,
		OrderOn:  r.URL.Query().Get("order"),
		Sort:     r.URL.Query().Get("sort"),
	})

	var pgSize int64
	if limitstr == "all" {
		pgSize = count
	} else {
		pgSize = int64(limit)
	}

	res := models.MeshmodelsDuplicateAPIResponse{
		Page:     page,
		PageSize: int(pgSize),
		Count:    count,
		Models:   models.FindDuplicateModels(meshmodels),
	}

	if err := enc.Encode(res); err != nil {
		h.log.Error(ErrGetMeshModels(err)) //TODO: Add appropriate meshkit error
		http.Error(rw, ErrGetMeshModels(err).Error(), http.StatusInternalServerError)
	}
}

// swagger:route GET /api/meshmodels/models GetMeshmodelModels idGetMeshmodelModels
// Handle GET request for getting all meshmodel models
//
// # Returns a list of registered models across all categories
//
// ```?version={version}``` If version is unspecified then all models are returned
//
// ```?order={field}``` orders on the passed field
//
// ```?search={modelname}``` If search is non empty then a greedy search is performed
//
// ```?sort={[asc/desc]}``` Default behavior is asc
//
// ```?page={page-number}``` Default page number is 1
//
// ```?pagesize={pagesize}``` Default pagesize is 25. To return all results: ```pagesize=all```
// responses:
//
//	200: meshmodelModelsDuplicateResponseWrapper
func (h *Handler) GetMeshmodelModels(rw http.ResponseWriter, r *http.Request) {
	rw.Header().Add("Content-Type", "application/json")
	enc := json.NewEncoder(rw)
	v := r.URL.Query().Get("version")
	limitstr := r.URL.Query().Get("pagesize")
	var limit int
	if limitstr != "all" {
		limit, _ = strconv.Atoi(limitstr)
		if limit == 0 { //If limit is unspecified then it defaults to 25
			limit = DefaultPageSizeForMeshModelComponents
		}
	}
	pagestr := r.URL.Query().Get("page")
	page, _ := strconv.Atoi(pagestr)
	if page <= 0 {
		page = 1
	}
	offset := (page - 1) * limit
	filter := &v1alpha1.ModelFilter{
		Registrant: r.URL.Query().Get("registrant"),
		Version:    v,
		Limit:      limit,
		Offset:     offset,
		OrderOn:    r.URL.Query().Get("order"),
		Sort:       r.URL.Query().Get("sort"),
	}
	if r.URL.Query().Get("search") != "" {
		filter.DisplayName = r.URL.Query().Get("search")
		filter.Greedy = true
	}

	meshmodels, count, _ := h.registryManager.GetModels(h.dbHandler, filter)

	var pgSize int64
	if limitstr == "all" {
		pgSize = count
	} else {
		pgSize = int64(limit)
	}

	res := models.MeshmodelsDuplicateAPIResponse{
		Page:     page,
		PageSize: int(pgSize),
		Count:    count,
		Models:   models.FindDuplicateModels(meshmodels),
	}

	if err := enc.Encode(res); err != nil {
		h.log.Error(ErrGetMeshModels(err)) //TODO: Add appropriate meshkit error
		http.Error(rw, ErrGetMeshModels(err).Error(), http.StatusInternalServerError)
	}
}

// swagger:route GET /api/meshmodels/models/{model} GetMeshmodelModelsByName idGetMeshmodelModelsByName
// Handle GET request for getting all meshmodel models. The component type/model name should be lowercase like "kubernetes", "istio"
//
// # Returns a list of registered models across all categories
//
// ```?version={version}``` If version is unspecified then all models are returned
//
// ```?order={field}``` orders on the passed field
//
// ```?search={[true/false]}``` If search is true then a greedy search is performed
//
// ```?sort={[asc/desc]}``` Default behavior is asc
//
// ```?page={page-number}``` Default page number is 1
//
// ```?pagesize={pagesize}``` Default pagesize is 25. To return all results: ```pagesize=all```
// responses:
//
//	200: []meshmodelModelsDuplicateResponseWrapper
func (h *Handler) GetMeshmodelModelsByName(rw http.ResponseWriter, r *http.Request) {
	rw.Header().Add("Content-Type", "application/json")
	enc := json.NewEncoder(rw)
	name := mux.Vars(r)["model"]
	var greedy bool
	if r.URL.Query().Get("search") == "true" {
		greedy = true
	}
	v := r.URL.Query().Get("version")
	limitstr := r.URL.Query().Get("pagesize")
	var limit int
	if limitstr != "all" {
		limit, _ = strconv.Atoi(limitstr)
		if limit == 0 { //If limit is unspecified then it defaults to 25
			limit = DefaultPageSizeForMeshModelComponents
		}
	}
	pagestr := r.URL.Query().Get("page")
	page, _ := strconv.Atoi(pagestr)
	if page <= 0 {
		page = 1
	}
	offset := (page - 1) * limit
	meshmodels, count, _ := h.registryManager.GetModels(h.dbHandler, &v1alpha1.ModelFilter{
		Name:    name,
		Version: v,
		Limit:   limit,
		Offset:  offset,
		Greedy:  greedy,
		OrderOn: r.URL.Query().Get("order"),
		Sort:    r.URL.Query().Get("sort"),
	})

	var pgSize int64
	if limitstr == "all" {
		pgSize = count
	} else {
		pgSize = int64(limit)
	}

	res := models.MeshmodelsDuplicateAPIResponse{
		Page:     page,
		PageSize: int(pgSize),
		Count:    count,
		Models:   models.FindDuplicateModels(meshmodels),
	}

	if err := enc.Encode(res); err != nil {
		h.log.Error(ErrGetMeshModels(err)) //TODO: Add appropriate meshkit error
		http.Error(rw, ErrGetMeshModels(err).Error(), http.StatusInternalServerError)
	}
}

// swagger:route GET /api/meshmodels/categories GetMeshmodelCategories idGetMeshmodelCategories
// Handle GET request for getting all meshmodel categories
//
// ```?order={field}``` orders on the passed field
//
// ```?sort={[asc/desc]}``` Default behavior is asc
//
// ```?search={categoryName}``` If search is non empty then a greedy search is performed
//
// ```?page={page-number}``` Default page number is 1
//
// ```?pagesize={pagesize}``` Default pagesize is 25. To return all results: ```pagesize=all```
// responses:
//
//	200: []meshmodelCategoriesResponseWrapper
func (h *Handler) GetMeshmodelCategories(rw http.ResponseWriter, r *http.Request) {
	rw.Header().Add("Content-Type", "application/json")
	enc := json.NewEncoder(rw)
	limitstr := r.URL.Query().Get("pagesize")
	var limit int
	if limitstr != "all" {
		limit, _ = strconv.Atoi(limitstr)
		if limit == 0 { //If limit is unspecified then it defaults to 25
			limit = DefaultPageSizeForMeshModelComponents
		}
	}
	pagestr := r.URL.Query().Get("page")
	page, _ := strconv.Atoi(pagestr)
	if page <= 0 {
		page = 1
	}
	offset := (page - 1) * limit
	filter := &v1alpha1.CategoryFilter{
		Limit:   limit,
		Offset:  offset,
		OrderOn: r.URL.Query().Get("order"),
		Sort:    r.URL.Query().Get("sort"),
	}
	if r.URL.Query().Get("search") != "" {
		filter.Greedy = true
		filter.Name = r.URL.Query().Get("search")
	}

	categories, count := h.registryManager.GetCategories(h.dbHandler, filter)

	var pgSize int64

	if limitstr == "all" {
		pgSize = count
	} else {
		pgSize = int64(limit)
	}

	res := models.MeshmodelCategoriesAPIResponse{
		Page:       page,
		PageSize:   int(pgSize),
		Count:      count,
		Categories: categories,
	}

	if err := enc.Encode(res); err != nil {
		h.log.Error(ErrGetMeshModels(err)) //TODO: Add appropriate meshkit error
		http.Error(rw, ErrGetMeshModels(err).Error(), http.StatusInternalServerError)
	}
}

// swagger:route GET /api/meshmodels/categories/{category} GetMeshmodelCategoriesByName idGetMeshmodelCategoriesByName
// Handle GET request for getting all meshmodel categories of a given name
//
// ```?order={field}``` orders on the passed field
//
// ```?sort={[asc/desc]}``` Default behavior is asc
//
// ```?page={page-number}``` Default page number is 1
//
// ```?pagesize={pagesize}``` Default pagesize is 25. To return all results: ```pagesize=all```
//
// ```?search={[true/false]}``` If search is true then a greedy search is performed
// responses:
//
//	200: []meshmodelCategoriesResponseWrapper
func (h *Handler) GetMeshmodelCategoriesByName(rw http.ResponseWriter, r *http.Request) {
	rw.Header().Add("Content-Type", "application/json")
	enc := json.NewEncoder(rw)
	name := mux.Vars(r)["category"]
	var greedy bool
	if r.URL.Query().Get("search") == "true" {
		greedy = true
	}
	limitstr := r.URL.Query().Get("pagesize")
	var limit int
	if limitstr != "all" {
		limit, _ = strconv.Atoi(limitstr)
		if limit == 0 { //If limit is unspecified then it defaults to 25
			limit = DefaultPageSizeForMeshModelComponents
		}
	}
	pagestr := r.URL.Query().Get("page")
	page, _ := strconv.Atoi(pagestr)
	if page <= 0 {
		page = 1
	}
	offset := (page - 1) * limit
	categories, count := h.registryManager.GetCategories(h.dbHandler, &v1alpha1.CategoryFilter{
		Name:    name,
		Limit:   limit,
		Greedy:  greedy,
		Offset:  offset,
		OrderOn: r.URL.Query().Get("order"),
		Sort:    r.URL.Query().Get("sort"),
	})

	var pgSize int64

	if limitstr == "all" {
		pgSize = count
	} else {
		pgSize = int64(limit)
	}

	res := models.MeshmodelCategoriesAPIResponse{
		Page:       page,
		PageSize:   int(pgSize),
		Count:      count,
		Categories: categories,
	}

	if err := enc.Encode(res); err != nil {
		h.log.Error(ErrGetMeshModels(err)) //TODO: Add appropriate meshkit error
		http.Error(rw, ErrGetMeshModels(err).Error(), http.StatusInternalServerError)
	}
}

// swagger:route GET /api/meshmodels/categories/{category}/models/{model}/components/{name} GetMeshmodelComponentsByNameByModelByCategory idGetMeshmodelComponentsByNameByModelByCategory
// Handle GET request for getting meshmodel components of a specific type by model and category.
//
// Example: ```/api/meshmodels/categories/Orchestration``` and Management/models/kubernetes/components/Namespace
// Components can be further filtered through query parameter
//
// ```?version={version}``` If version is unspecified then all model versions are returned
//
// ```?apiVersion={apiVersion}``` If apiVersion is unspecified then all components are returned
//
// ```?order={field}``` orders on the passed field
//
// ```?search={[true/false]}``` If search is true then a greedy search is performed
//
// ```?sort={[asc/desc]}``` Default behavior is asc
//
// ```?page={page-number}``` Default page number is 1
//
// ```?pagesize={pagesize}``` Default pagesize is 25. To return all results: ```pagesize=all```
//
// ```?annotations={["true"/"false"/]}``` If "true" components having "isAnnotation" property as true are "only" returned, If false all components except "annotations" are returned. Any other value of the query parameter results in both annoations as well as non-annotation components being returned.
// responses:
// 200: []meshmodelComponentsDuplicateResponseWrapper
func (h *Handler) GetMeshmodelComponentsByNameByModelByCategory(rw http.ResponseWriter, r *http.Request) {
	rw.Header().Add("Content-Type", "application/json")
	enc := json.NewEncoder(rw)
	name := mux.Vars(r)["name"]

	queryParams := r.URL.Query()
	var greedy bool
	if queryParams.Get("search") == "true" {
		greedy = true
	}
	typ := mux.Vars(r)["model"]
	cat := mux.Vars(r)["category"]
	v := queryParams.Get("version")
	limitstr := queryParams.Get("pagesize")
	var limit int
	if limitstr != "all" {
		limit, _ = strconv.Atoi(limitstr)
		if limit == 0 { //If limit is unspecified then it defaults to 25
			limit = DefaultPageSizeForMeshModelComponents
		}
	}
	pagestr := queryParams.Get("page")
	page, _ := strconv.Atoi(pagestr)
	if page <= 0 {
		page = 1
	}
	offset := (page - 1) * limit
<<<<<<< HEAD
	returnAnnotationComp := queryParams.Get("annotations") == "true"
	entities, count, _ := h.registryManager.GetEntities(&v1alpha1.ComponentFilter{
		Name:              name,
		CategoryName:      cat,
		ModelName:         typ,
		APIVersion:        queryParams.Get("apiVersion"),
		Version:           v,
		Offset:            offset,
		Greedy:            greedy,
		Limit:             limit,
		OrderOn:           queryParams.Get("order"),
		Sort:              queryParams.Get("sort"),
		ReturnAnnotations: returnAnnotationComp,
=======
	returnAnnotationComp := queryParams.Get("annotations")
	entities, count, _  := h.registryManager.GetEntities(&v1alpha1.ComponentFilter{
		Name:         name,
		CategoryName: cat,
		ModelName:    typ,
		APIVersion:   queryParams.Get("apiVersion"),
		Version:      v,
		Offset:       offset,
		Greedy:       greedy,
		Limit:        limit,
		OrderOn:      queryParams.Get("order"),
		Sort:         queryParams.Get("sort"),
		Annotations: returnAnnotationComp,
>>>>>>> 0dd42652
	})
	var comps []v1alpha1.ComponentDefinition
	for _, r := range entities {
		comp, ok := r.(v1alpha1.ComponentDefinition)
		if ok {
			m := make(map[string]interface{})
			_ = json.Unmarshal([]byte(comp.Schema), &m)
			m = core.Format.Prettify(m, true)
			b, _ := json.Marshal(m)
			comp.Schema = string(b)
			comps = append(comps, comp)
		}
	}

	var pgSize int64
	if limitstr == "all" {
		pgSize = *count
	} else {
		pgSize = int64(limit)
	}

	response := models.MeshmodelComponentsDuplicateAPIResponse{
		Page:       page,
		PageSize:   int(pgSize),
		Count:      *count,
		Components: models.FindDuplicateComponents(comps),
	}

	if err := enc.Encode(response); err != nil {
		h.log.Error(ErrGetMeshModels(err)) //TODO: Add appropriate meshkit error
		http.Error(rw, ErrGetMeshModels(err).Error(), http.StatusInternalServerError)
	}
}

// swagger:route GET /api/meshmodels/categories/{category}/components/{name} GetMeshmodelComponentsByNameByCategory idGetMeshmodelComponentsByNameByCategory
// Handle GET request for getting meshmodel components of a specific type category.
//
// Example: ```/api/meshmodels/categories/Orchestration``` and Management/components/Namespace
// Components can be further filtered through query parameter
//
// ```?model={model}``` If model is unspecified then all models are returned
//
// ```?version={version}``` If version is unspecified then all model versions are returned
//
// ```?apiVersion={apiVersion}``` If apiVersion is unspecified then all components are returned
//
// ```?order={field}``` orders on the passed field
//
// ```?search={[true/false]}``` If search is true then a greedy search is performed
//
// ```?sort={[asc/desc]}``` Default behavior is asc
//
// ```?page={page-number}``` Default page number is 1
//
// ```?pagesize={pagesize}``` Default pagesize is 25. To return all results: ```pagesize=all```
//
// ```?annotations={["true"/"false"/]}``` If "true" components having "isAnnotation" property as true are "only" returned, If false all components except "annotations" are returned. Any other value of the query parameter results in both annoations as well as non-annotation components being returned.
// responses:
//
//	200: []meshmodelComponentsDuplicateResponseWrapper
func (h *Handler) GetMeshmodelComponentsByNameByCategory(rw http.ResponseWriter, r *http.Request) {
	rw.Header().Add("Content-Type", "application/json")
	enc := json.NewEncoder(rw)
	name := mux.Vars(r)["name"]
	var greedy bool
	queryParams := r.URL.Query()
	if queryParams.Get("search") == "true" {
		greedy = true
	}
	cat := mux.Vars(r)["category"]
	v := queryParams.Get("version")
	limitstr := queryParams.Get("pagesize")
	var limit int
	if limitstr != "all" {
		limit, _ = strconv.Atoi(limitstr)
		if limit == 0 { //If limit is unspecified then it defaults to 25
			limit = DefaultPageSizeForMeshModelComponents
		}
	}
	pagestr := queryParams.Get("page")
	page, _ := strconv.Atoi(pagestr)
	if page <= 0 {
		page = 1
	}
	offset := (page - 1) * limit
	returnAnnotationComp := queryParams.Get("annotations")

	entities, count, _ := h.registryManager.GetEntities(&v1alpha1.ComponentFilter{
<<<<<<< HEAD
		Name:              name,
		ModelName:         queryParams.Get("model"),
		CategoryName:      cat,
		APIVersion:        queryParams.Get("apiVersion"),
		Version:           v,
		Offset:            offset,
		Limit:             limit,
		Greedy:            greedy,
		OrderOn:           queryParams.Get("order"),
		Sort:              queryParams.Get("sort"),
		ReturnAnnotations: returnAnnotationComp,
=======
		Name:         name,
		ModelName:    queryParams.Get("model"),
		CategoryName: cat,
		APIVersion:   queryParams.Get("apiVersion"),
		Version:      v,
		Offset:       offset,
		Limit:        limit,
		Greedy:       greedy,
		OrderOn:      queryParams.Get("order"),
		Sort:         queryParams.Get("sort"),
		Annotations: returnAnnotationComp,
>>>>>>> 0dd42652
	})
	var comps []v1alpha1.ComponentDefinition
	for _, r := range entities {
		comp, ok := r.(v1alpha1.ComponentDefinition)
		if ok {
			m := make(map[string]interface{})
			_ = json.Unmarshal([]byte(comp.Schema), &m)
			m = core.Format.Prettify(m, true)
			b, _ := json.Marshal(m)
			comp.Schema = string(b)
			comps = append(comps, comp)
		}
	}

	var pgSize int64
	if limitstr == "all" {
		pgSize = *count
	} else {
		pgSize = int64(limit)
	}

	response := models.MeshmodelComponentsDuplicateAPIResponse{
		Page:       page,
		PageSize:   int(pgSize),
		Count:      *count,
		Components: models.FindDuplicateComponents(comps),
	}

	if err := enc.Encode(response); err != nil {
		h.log.Error(ErrGetMeshModels(err)) //TODO: Add appropriate meshkit error
		http.Error(rw, ErrGetMeshModels(err).Error(), http.StatusInternalServerError)
	}
}

// swagger:route GET /api/meshmodels/models/{model}/components/{name} GetMeshmodelComponentsByNameByModel idGetMeshmodelComponentsByNameByModel
// Handle GET request for getting meshmodel components of a specific  model.
//
// Example: ```/api/meshmodels/models/kubernetes/components/Namespace```
// Components can be further filtered through query parameter
//
// ```?version={version}``` If version is unspecified then all model versions are returned
//
// ```?apiVersion={apiVersion}``` If apiVersion is unspecified then all components are returned
//
// ```?order={field}``` orders on the passed field
//
// ```?sort={[asc/desc]}``` Default behavior is asc
//
// ```?search={[true/false]}``` If search is true then a greedy search is performed
//
// ```?page={page-number}``` Default page number is 1
//
// ```?pagesize={pagesize}``` Default pagesize is 25. To return all results: ```pagesize=all```
//
// ```?annotations={["true"/"false"/]}``` If "true" components having "isAnnotation" property as true are "only" returned, If false all components except "annotations" are returned. Any other value of the query parameter results in both annoations as well as non-annotation components being returned. returned.
// responses:
//
//	200: []meshmodelComponentsDuplicateResponseWrapper
func (h *Handler) GetMeshmodelComponentsByNameByModel(rw http.ResponseWriter, r *http.Request) {
	rw.Header().Add("Content-Type", "application/json")
	enc := json.NewEncoder(rw)
	name := mux.Vars(r)["name"]
	var greedy bool
	queryParams := r.URL.Query()

	if queryParams.Get("search") == "true" {
		greedy = true
	}
	typ := mux.Vars(r)["model"]
	v := queryParams.Get("version")
	limitstr := queryParams.Get("pagesize")
	var limit int
	if limitstr != "all" {
		limit, _ = strconv.Atoi(limitstr)
		if limit == 0 { //If limit is unspecified then it defaults to 25
			limit = DefaultPageSizeForMeshModelComponents
		}
	}
	pagestr := queryParams.Get("page")
	page, _ := strconv.Atoi(pagestr)
	if page <= 0 {
		page = 1
	}
	offset := (page - 1) * limit
	returnAnnotationComp := queryParams.Get("annotations")

	entities, count, _ := h.registryManager.GetEntities(&v1alpha1.ComponentFilter{
<<<<<<< HEAD
		Name:              name,
		ModelName:         typ,
		APIVersion:        queryParams.Get("apiVersion"),
		Version:           v,
		Offset:            offset,
		Greedy:            greedy,
		Limit:             limit,
		OrderOn:           queryParams.Get("order"),
		Sort:              queryParams.Get("sort"),
		ReturnAnnotations: returnAnnotationComp,
=======
		Name:       name,
		ModelName:  typ,
		APIVersion: queryParams.Get("apiVersion"),
		Version:    v,
		Offset:     offset,
		Greedy:     greedy,
		Limit:      limit,
		OrderOn:    queryParams.Get("order"),
		Sort:       queryParams.Get("sort"),
		Annotations: returnAnnotationComp,
>>>>>>> 0dd42652
	})
	var comps []v1alpha1.ComponentDefinition
	for _, r := range entities {
		comp, ok := r.(v1alpha1.ComponentDefinition)
		if ok {
			m := make(map[string]interface{})
			_ = json.Unmarshal([]byte(comp.Schema), &m)
			m = core.Format.Prettify(m, true)
			b, _ := json.Marshal(m)
			comp.Schema = string(b)
			comps = append(comps, comp)
		}
	}

	var pgSize int64
	if limitstr == "all" {
		pgSize = *count
	} else {
		pgSize = int64(limit)
	}

	response := models.MeshmodelComponentsDuplicateAPIResponse{
		Page:       page,
		PageSize:   int(pgSize),
		Count:      *count,
		Components: models.FindDuplicateComponents(comps),
	}

	if err := enc.Encode(response); err != nil {
		h.log.Error(ErrGetMeshModels(err)) //TODO: Add appropriate meshkit error
		http.Error(rw, ErrGetMeshModels(err).Error(), http.StatusInternalServerError)
	}
}

// swagger:route GET /api/meshmodels/components/{name} GetAllMeshmodelComponentsByName idGetAllMeshmodelComponentsByName
// Handle GET request for getting meshmodel components of a specific type by name across all models and categories
//
// Example: ```/api/meshmodels/components/Namespace```
// Components can be further filtered through query parameter
//
// ```?model={model}``` If model is unspecified then all models are returned
//
// ```?version={version}``` If version is unspecified then all model versions are returned
//
// ```?apiVersion={apiVersion}``` If apiVersion is unspecified then all components are returned
//
// ```?order={field}``` orders on the passed field
//
// ```?sort={[asc/desc]}``` Default behavior is asc
//
// ```?trim={[true]}``` When trim is set to true, the underlying schemas are not returned for entities
//
// ```?search={[true/false]}``` If search is true then a greedy search is performed
//
// ```?page={page-number}``` Default page number is 1
//
// ```?pagesize={pagesize}``` Default pagesize is 25. To return all results: ```pagesize=all```
//
// ```?annotations={["true"/"false"/]}``` If "true" components having "isAnnotation" property as true are "only" returned, If false all components except "annotations" are returned. Any other value of the query parameter results in both annoations as well as non-annotation components being returned.
// responses:
// 200: []meshmodelComponentsDuplicateResponseWrapper
func (h *Handler) GetAllMeshmodelComponentsByName(rw http.ResponseWriter, r *http.Request) {
	rw.Header().Add("Content-Type", "application/json")
	enc := json.NewEncoder(rw)
	name := mux.Vars(r)["name"]
	var greedy bool
	queryParams := r.URL.Query()
	if queryParams.Get("search") == "true" {
		greedy = true
	}
	v := queryParams.Get("version")
	limitstr := queryParams.Get("pagesize")
	var limit int
	if limitstr != "all" {
		limit, _ = strconv.Atoi(limitstr)
		if limit == 0 { //If limit is unspecified then it defaults to 25
			limit = DefaultPageSizeForMeshModelComponents
		}
	}
	pagestr := queryParams.Get("page")
	page, _ := strconv.Atoi(pagestr)
	if page <= 0 {
		page = 1
	}
	offset := (page - 1) * limit
	returnAnnotationComp := queryParams.Get("annotations")
	entities, count, _ := h.registryManager.GetEntities(&v1alpha1.ComponentFilter{
<<<<<<< HEAD
		Name:              name,
		Trim:              queryParams.Get("trim") == "true",
		APIVersion:        queryParams.Get("apiVersion"),
		Version:           v,
		ModelName:         queryParams.Get("model"),
		Offset:            offset,
		Limit:             limit,
		Greedy:            greedy,
		OrderOn:           queryParams.Get("order"),
		Sort:              queryParams.Get("sort"),
		ReturnAnnotations: returnAnnotationComp,
=======
		Name:       name,
		Trim:       queryParams.Get("trim") == "true",
		APIVersion: queryParams.Get("apiVersion"),
		Version:    v,
		ModelName:  queryParams.Get("model"),
		Offset:     offset,
		Limit:      limit,
		Greedy:     greedy,
		OrderOn:    queryParams.Get("order"),
		Sort:       queryParams.Get("sort"),
		Annotations: returnAnnotationComp,
>>>>>>> 0dd42652
	})
	var comps []v1alpha1.ComponentDefinition
	for _, r := range entities {
		comp, ok := r.(v1alpha1.ComponentDefinition)
		if ok {
			m := make(map[string]interface{})
			_ = json.Unmarshal([]byte(comp.Schema), &m)
			m = core.Format.Prettify(m, true)
			b, _ := json.Marshal(m)
			comp.Schema = string(b)
			comps = append(comps, comp)
		}
	}

	var pgSize int64
	if limitstr == "all" {
		pgSize = *count
	} else {
		pgSize = int64(limit)
	}

	response := models.MeshmodelComponentsDuplicateAPIResponse{
		Page:       page,
		PageSize:   int(pgSize),
		Count:      *count,
		Components: models.FindDuplicateComponents(comps),
	}

	if err := enc.Encode(response); err != nil {
		h.log.Error(ErrGetMeshModels(err)) //TODO: Add appropriate meshkit error
		http.Error(rw, ErrGetMeshModels(err).Error(), http.StatusInternalServerError)
	}
}

// swagger:route GET /api/meshmodels/models/{model}/components GetMeshmodelComponentByModel idGetMeshmodelComponentByModel
// Handle GET request for getting meshmodel components of a specific model. The component type/model name should be lowercase like "kubernetes", "istio"
//
// Example: ```/api/meshmodels/models/kubernetes/components```
// Components can be further filtered through query parameter
//
// ```?version={version}```
//
// ```?trim={[true]}``` When trim is set to true, the underlying schemas are not returned for entities
//
// ```?apiVersion={apiVersion}``` If apiVersion is unspecified then all models are returned
//
// ```?search={componentname}``` If search is non empty then a greedy search is performed
//
// ```?order={field}``` orders on the passed field
//
// ```?sort={[asc/desc]}``` Default behavior is asc
//
// ```?page={page-number}``` Default page number is 1
//
// ```?pagesize={pagesize}``` Default pagesize is 25. To return all results: ```pagesize=all```
//
// ```?annotations={["true"/"false"/]}``` If "true" components having "isAnnotation" property as true are "only" returned, If false all components except "annotations" are returned. Any other value of the query parameter results in both annoations as well as non-annotation components being returned.
// responses:
// 200: []meshmodelComponentsDuplicateResponseWrapper
func (h *Handler) GetMeshmodelComponentByModel(rw http.ResponseWriter, r *http.Request) {
	rw.Header().Add("Content-Type", "application/json")
	enc := json.NewEncoder(rw)
	typ := mux.Vars(r)["model"]
	queryParams := r.URL.Query()
	v := queryParams.Get("version")
	limitstr := queryParams.Get("pagesize")
	var limit int
	if limitstr != "all" {
		limit, _ = strconv.Atoi(limitstr)
		if limit == 0 { //If limit is unspecified then it defaults to 25
			limit = DefaultPageSizeForMeshModelComponents
		}
	}
	pagestr := queryParams.Get("page")
	page, _ := strconv.Atoi(pagestr)
	if page <= 0 {
		page = 1
	}
	offset := (page - 1) * limit
	returnAnnotationComp := queryParams.Get("annotations")
	filter := &v1alpha1.ComponentFilter{
<<<<<<< HEAD
		ModelName:         typ,
		Version:           v,
		Trim:              queryParams.Get("trim") == "true",
		APIVersion:        queryParams.Get("apiVersion"),
		Limit:             limit,
		Offset:            offset,
		OrderOn:           queryParams.Get("order"),
		Sort:              queryParams.Get("sort"),
		ReturnAnnotations: returnAnnotationComp,
=======
		ModelName:  typ,
		Version:    v,
		Trim:       queryParams.Get("trim") == "true",
		APIVersion: queryParams.Get("apiVersion"),
		Limit:      limit,
		Offset:     offset,
		OrderOn:    queryParams.Get("order"),
		Sort:       queryParams.Get("sort"),
		Annotations: returnAnnotationComp,
>>>>>>> 0dd42652
	}
	if queryParams.Get("search") != "" {
		filter.Greedy = true
		filter.DisplayName = queryParams.Get("search")
	}
	entities, count, _ := h.registryManager.GetEntities(filter)
	var comps []v1alpha1.ComponentDefinition
	for _, r := range entities {
		comp, ok := r.(v1alpha1.ComponentDefinition)
		if ok {
			m := make(map[string]interface{})
			_ = json.Unmarshal([]byte(comp.Schema), &m)
			m = core.Format.Prettify(m, true)
			b, _ := json.Marshal(m)
			comp.Schema = string(b)
			comps = append(comps, comp)
		}
	}

	var pgSize int64
	if limitstr == "all" {
		pgSize = *count
	} else {
		pgSize = int64(limit)
	}

	response := models.MeshmodelComponentsDuplicateAPIResponse{
		Page:       page,
		PageSize:   int(pgSize),
		Count:      *count,
		Components: models.FindDuplicateComponents(comps),
	}

	if err := enc.Encode(response); err != nil {
		h.log.Error(ErrGetMeshModels(err)) //TODO: Add appropriate meshkit error
		http.Error(rw, ErrGetMeshModels(err).Error(), http.StatusInternalServerError)
	}
}

// swagger:route GET /api/meshmodels/categories/{category}/models/{model}/components GetMeshmodelComponentByModelByCategory idGetMeshmodelComponentByModelByCategory
//
// Handle GET request for getting meshmodel components of a specific model and category. The component type/model name should be lowercase like "kubernetes", "istio"
//
// Example: ```/api/meshmodels/categories/Orchestration``` and Management/models/kubernetes/components
// Components can be further filtered through query parameter
//
// ```?version={version}```
//
// ```?trim={[true]}``` When trim is set to true, the underlying schemas are not returned for entities
//
// ```?apiVersion={apiVersion}``` If apiVersion is unspecified then all models are returned
//
// ```?order={field}``` orders on the passed field
//
// ```?search={componentname}``` If search is non empty then a greedy search is performed
//
// ```?sort={[asc/desc]}``` Default behavior is asc
//
// ```?page={page-number}``` Default page number is 1
//
// ```?pagesize={pagesize}``` Default pagesize is 25. To return all results: ```pagesize=all```
//
// ```?annotations={["true"/"false"/]}``` If "true" components having "isAnnotation" property as true are "only" returned, If false all components except "annotations" are returned. Any other value of the query parameter results in both annoations as well as non-annotation components being returned.
// responses:
// 200: []meshmodelComponentsDuplicateResponseWrapper
func (h *Handler) GetMeshmodelComponentByModelByCategory(rw http.ResponseWriter, r *http.Request) {
	rw.Header().Add("Content-Type", "application/json")
	enc := json.NewEncoder(rw)
	typ := mux.Vars(r)["model"]
	cat := mux.Vars(r)["category"]
	queryParams := r.URL.Query()
	v := queryParams.Get("version")
	limitstr := queryParams.Get("pagesize")
	var limit int
	if limitstr != "all" {
		limit, _ = strconv.Atoi(limitstr)
		if limit == 0 { //If limit is unspecified then it defaults to 25
			limit = DefaultPageSizeForMeshModelComponents
		}
	}
	pagestr := queryParams.Get("page")
	page, _ := strconv.Atoi(pagestr)
	if page <= 0 {
		page = 1
	}
	offset := (page - 1) * limit
	returnAnnotationComp := queryParams.Get("annotations")
	filter := &v1alpha1.ComponentFilter{
<<<<<<< HEAD
		CategoryName:      cat,
		ModelName:         typ,
		Version:           v,
		Trim:              queryParams.Get("trim") == "true",
		APIVersion:        queryParams.Get("apiVersion"),
		Limit:             limit,
		Offset:            offset,
		OrderOn:           queryParams.Get("order"),
		Sort:              queryParams.Get("sort"),
		ReturnAnnotations: returnAnnotationComp,
=======
		CategoryName: cat,
		ModelName:    typ,
		Version:      v,
		Trim:         queryParams.Get("trim") == "true",
		APIVersion:   queryParams.Get("apiVersion"),
		Limit:        limit,
		Offset:       offset,
		OrderOn:      queryParams.Get("order"),
		Sort:         queryParams.Get("sort"),
		Annotations: returnAnnotationComp,
>>>>>>> 0dd42652
	}
	if queryParams.Get("search") != "" {
		filter.Greedy = true
		filter.DisplayName = queryParams.Get("search")
	}
	entities, count, _ := h.registryManager.GetEntities(filter)
	var comps []v1alpha1.ComponentDefinition
	for _, r := range entities {
		comp, ok := r.(v1alpha1.ComponentDefinition)
		if ok {
			m := make(map[string]interface{})
			_ = json.Unmarshal([]byte(comp.Schema), &m)
			m = core.Format.Prettify(m, true)
			b, _ := json.Marshal(m)
			comp.Schema = string(b)
			comps = append(comps, comp)
		}
	}

	var pgSize int64
	if limitstr == "all" {
		pgSize = *count
	} else {
		pgSize = int64(limit)
	}

	response := models.MeshmodelComponentsDuplicateAPIResponse{
		Page:       page,
		PageSize:   int(pgSize),
		Count:      *count,
		Components: models.FindDuplicateComponents(comps),
	}

	if err := enc.Encode(response); err != nil {
		h.log.Error(ErrGetMeshModels(err)) //TODO: Add appropriate meshkit error
		http.Error(rw, ErrGetMeshModels(err).Error(), http.StatusInternalServerError)
	}
}

// swagger:route GET /api/meshmodels/categories/{category}/components GetMeshmodelComponentByCategory idGetMeshmodelComponentByCategory
// Handle GET request for getting meshmodel components of a specific model and category.
//
// # Components can be further filtered through query parameter
//
// ```?version={version}```
//
// ```?trim={[true]}``` When trim is set to true, the underlying schemas are not returned for entities
//
// ```?apiVersion={apiVersion}``` If apiVersion is unspecified then all models are returned
//
// ```?order={field}``` orders on the passed field
//
// ```?search={componentname}``` If search is non empty then a greedy search is performed
//
// ```?sort={[asc/desc]}``` Default behavior is asc
//
// ```?page={page-number}``` Default page number is 1
//
// ```?pagesize={pagesize}``` Default pagesize is 25. To return all results: ```pagesize=all```
//
// ```?annotations={["true"/"false"/]}``` If "true" components having "isAnnotation" property as true are "only" returned, If false all components except "annotations" are returned. Any other value of the query parameter results in both annoations as well as non-annotation components being returned.
// responses:
//
//	200: []meshmodelComponentsDuplicateResponseWrapper
func (h *Handler) GetMeshmodelComponentByCategory(rw http.ResponseWriter, r *http.Request) {
	rw.Header().Add("Content-Type", "application/json")
	enc := json.NewEncoder(rw)
	cat := mux.Vars(r)["category"]
	queryParams := r.URL.Query()
	v := queryParams.Get("version")
	limitstr := queryParams.Get("pagesize")
	var limit int
	if limitstr != "all" {
		limit, _ = strconv.Atoi(limitstr)
		if limit == 0 { //If limit is unspecified then it defaults to 25
			limit = DefaultPageSizeForMeshModelComponents
		}
	}
	pagestr := queryParams.Get("page")
	page, _ := strconv.Atoi(pagestr)
	if page <= 0 {
		page = 1
	}
	offset := (page - 1) * limit
	returnAnnotationComp := queryParams.Get("annotations")
	filter := &v1alpha1.ComponentFilter{
<<<<<<< HEAD
		CategoryName:      cat,
		Version:           v,
		Trim:              queryParams.Get("trim") == "true",
		APIVersion:        queryParams.Get("apiVersion"),
		Limit:             limit,
		Offset:            offset,
		OrderOn:           queryParams.Get("order"),
		Sort:              queryParams.Get("sort"),
		ReturnAnnotations: returnAnnotationComp,
=======
		CategoryName: cat,
		Version:      v,
		Trim:         queryParams.Get("trim") == "true",
		APIVersion:   queryParams.Get("apiVersion"),
		Limit:        limit,
		Offset:       offset,
		OrderOn:      queryParams.Get("order"),
		Sort:         queryParams.Get("sort"),
		Annotations: returnAnnotationComp,
>>>>>>> 0dd42652
	}
	if queryParams.Get("search") != "" {
		filter.Greedy = true
		filter.DisplayName = queryParams.Get("search")
	}
	entities, count, _ := h.registryManager.GetEntities(filter)
	var comps []v1alpha1.ComponentDefinition
	for _, r := range entities {
		comp, ok := r.(v1alpha1.ComponentDefinition)
		if ok {
			m := make(map[string]interface{})
			_ = json.Unmarshal([]byte(comp.Schema), &m)
			m = core.Format.Prettify(m, true)
			b, _ := json.Marshal(m)
			comp.Schema = string(b)
			comps = append(comps, comp)
		}
	}

	var pgSize int64
	if limitstr == "all" {
		pgSize = *count
	} else {
		pgSize = int64(limit)
	}

	response := models.MeshmodelComponentsDuplicateAPIResponse{
		Page:       page,
		PageSize:   int(pgSize),
		Count:      *count,
		Components: models.FindDuplicateComponents(comps),
	}

	if err := enc.Encode(response); err != nil {
		h.log.Error(ErrGetMeshModels(err)) //TODO: Add appropriate meshkit error
		http.Error(rw, ErrGetMeshModels(err).Error(), http.StatusInternalServerError)
	}
}

// swagger:route GET /api/meshmodels/components GetAllMeshmodelComponents idGetAllMeshmodelComponents
// Handle GET request for getting meshmodel components across all models and categories
//
// # Components can be further filtered through query parameter
//
// ```?version={version}```
//
// ```?apiVersion={apiVersion}``` If apiVersion is unspecified then all models are returned
//
// ```?order={field}``` orders on the passed field
//
// ```?search={componentname}``` If search is non empty then a greedy search is performed
//
// ```?trim={[true]}``` When trim is set to true, the underlying schemas are not returned for entities
//
// ```?sort={[asc/desc]}``` Default behavior is asc
//
// ```?page={page-number}``` Default page number is 1
//
// ```?pagesize={pagesize}``` Default pagesize is 25. To return all results: ```pagesize=all```
//
// ```?annotations={["true"/"false"/]}``` If "true" components having "isAnnotation" property as true are "only" returned, If false all components except "annotations" are returned. Any other value of the query parameter results in both annoations as well as non-annotation components being returned.
// responses:
//  200: meshmodelComponentsDuplicateResponseWrapper

func (h *Handler) GetAllMeshmodelComponents(rw http.ResponseWriter, r *http.Request) {
	rw.Header().Add("Content-Type", "application/json")
	enc := json.NewEncoder(rw)
	queryParams := r.URL.Query()
	v := queryParams.Get("version")
	limitstr := queryParams.Get("pagesize")
	var limit int
	if limitstr != "all" {
		limit, _ = strconv.Atoi(limitstr)
		if limit == 0 { //If limit is unspecified then it defaults to 25
			limit = DefaultPageSizeForMeshModelComponents
		}
	}

	pagestr := queryParams.Get("page")
	page, _ := strconv.Atoi(pagestr)
	if page <= 0 {
		page = 1
	}
	offset := (page - 1) * limit
	returnAnnotationComp := queryParams.Get("annotations")
	filter := &v1alpha1.ComponentFilter{
<<<<<<< HEAD
		Version:           v,
		Trim:              queryParams.Get("trim") == "true",
		APIVersion:        queryParams.Get("apiVersion"),
		Limit:             limit,
		Offset:            offset,
		OrderOn:           queryParams.Get("order"),
		Sort:              queryParams.Get("sort"),
		ReturnAnnotations: returnAnnotationComp,
=======
		Version:    v,
		Trim:       queryParams.Get("trim") == "true",
		APIVersion: queryParams.Get("apiVersion"),
		Limit:      limit,
		Offset:     offset,
		OrderOn:    queryParams.Get("order"),
		Sort:       queryParams.Get("sort"),
		Annotations: returnAnnotationComp,
>>>>>>> 0dd42652
	}
	if queryParams.Get("search") != "" {
		filter.Greedy = true
		filter.DisplayName = queryParams.Get("search")
	}
	entities, count, _ := h.registryManager.GetEntities(filter)
	var comps []v1alpha1.ComponentDefinition
	for _, r := range entities {
		comp, ok := r.(v1alpha1.ComponentDefinition)
		host := h.registryManager.GetRegistrant(r)
		if ok {
			m := make(map[string]interface{})
			_ = json.Unmarshal([]byte(comp.Schema), &m)
			m = core.Format.Prettify(m, true)
			b, _ := json.Marshal(m)
			comp.Schema = string(b)
			comp.HostID = host.ID
			comp.HostName = host.Hostname
			comp.DisplayHostName = registry.HostnameToPascalCase(host.Hostname)
			comps = append(comps, comp)
		}
	}

	var pgSize int64

	if limitstr == "all" {
		pgSize = *count
	} else {
		pgSize = int64(limit)
	}

	res := models.MeshmodelComponentsDuplicateAPIResponse{
		Page:       page,
		PageSize:   int(pgSize),
		Count:      *count,
		Components: models.FindDuplicateComponents(comps),
	}

	if err := enc.Encode(res); err != nil {
		h.log.Error(ErrGetMeshModels(err)) //TODO: Add appropriate meshkit error
		http.Error(rw, ErrGetMeshModels(err).Error(), http.StatusInternalServerError)
	}
}

// swagger:route POST /api/meshmodel/components/register MeshmodelValidate idPostMeshModelValidate
// Handle POST request for registering meshmodel components.
//
// Validate the given value with the given schema
// responses:
// 	200:

// request body should be json
// request body should be of ComponentCapability format
func (h *Handler) RegisterMeshmodelComponents(rw http.ResponseWriter, r *http.Request) {
	dec := json.NewDecoder(r.Body)
	var cc registry.MeshModelRegistrantData
	err := dec.Decode(&cc)
	if err != nil {
		http.Error(rw, err.Error(), http.StatusBadRequest)
		return
	}
	var c v1alpha1.ComponentDefinition
	switch cc.EntityType {
	case types.ComponentDefinition:
		err = json.Unmarshal(cc.Entity, &c)
		if err != nil {
			http.Error(rw, err.Error(), http.StatusBadRequest)
			return
		}
		utils.WriteSVGsOnFileSystem(&c)
		err = h.registryManager.RegisterEntity(cc.Host, c)
	}
	if err != nil {
		http.Error(rw, err.Error(), http.StatusBadRequest)
		return
	}
	go h.config.MeshModelSummaryChannel.Publish()
}

// swagger:route GET /api/meshmodels/registrants GetMeshmodelRegistrants
// Handle GET request for getting all meshmodel registrants
//
// # Returns a list of registrants and summary count of its models, components, and relationships
//
// ```?page={pagenumber}``` Default page number is 1
//
// ```?order={field}``` orders on the passed field
//
// ```?search={Hostname}``` Gets host by the name
//
// ```?sort={[asc/desc]}``` Default behavior is asc
//
// ```?pagesize={pagesize}``` Default pagesize is 25. To return all results: ```pagesize=all```
//
// responses:
//	200: []meshmodelRegistrantsResponseWrapper

func (h *Handler) GetMeshmodelRegistrants(rw http.ResponseWriter, r *http.Request) {
	rw.Header().Add("Content-Type", "application/json")
	enc := json.NewEncoder(rw)

	limitstr := r.URL.Query().Get("pagesize")
	pagestr := r.URL.Query().Get("page")

	var limit int
	if limitstr != "all" {
		limit, _ = strconv.Atoi(limitstr)
		if limit == 0 { //If limit is unspecified then it defaults to 25
			limit = DefaultPageSizeForMeshModelComponents
		}
	}

	page, _ := strconv.Atoi(pagestr)
	if page <= 0 {
		page = 1
	}

	offset := (page - 1) * limit
	filter := &v1alpha1.HostFilter{
		Limit:   limit,
		Offset:  offset,
		Sort:    r.URL.Query().Get("sort"),
		OrderOn: r.URL.Query().Get("order"),
	}
	if r.URL.Query().Get("search") != "" {
		filter.Greedy = true
		filter.DisplayName = r.URL.Query().Get("search")
	}
	hosts, count, err := h.registryManager.GetRegistrants(filter)
	if err != nil {
		h.log.Error(ErrGetMeshModels(err))
		http.Error(rw, ErrGetMeshModels(err).Error(), http.StatusInternalServerError)
		return
	}

	var pgSize int64

	if limitstr == "all" {
		pgSize = count
	} else {
		pgSize = int64(limit)
	}
	res := models.MeshmodelRegistrantsAPIResponse{
		Page:        page,
		PageSize:    int(pgSize),
		Count:       count,
		Registrants: hosts,
	}

	if err := enc.Encode(res); err != nil {
		h.log.Error(ErrGetMeshModels(err))
		http.Error(rw, ErrGetMeshModels(err).Error(), http.StatusInternalServerError)
	}
}<|MERGE_RESOLUTION|>--- conflicted
+++ resolved
@@ -486,21 +486,6 @@
 		page = 1
 	}
 	offset := (page - 1) * limit
-<<<<<<< HEAD
-	returnAnnotationComp := queryParams.Get("annotations") == "true"
-	entities, count, _ := h.registryManager.GetEntities(&v1alpha1.ComponentFilter{
-		Name:              name,
-		CategoryName:      cat,
-		ModelName:         typ,
-		APIVersion:        queryParams.Get("apiVersion"),
-		Version:           v,
-		Offset:            offset,
-		Greedy:            greedy,
-		Limit:             limit,
-		OrderOn:           queryParams.Get("order"),
-		Sort:              queryParams.Get("sort"),
-		ReturnAnnotations: returnAnnotationComp,
-=======
 	returnAnnotationComp := queryParams.Get("annotations")
 	entities, count, _  := h.registryManager.GetEntities(&v1alpha1.ComponentFilter{
 		Name:         name,
@@ -514,7 +499,6 @@
 		OrderOn:      queryParams.Get("order"),
 		Sort:         queryParams.Get("sort"),
 		Annotations: returnAnnotationComp,
->>>>>>> 0dd42652
 	})
 	var comps []v1alpha1.ComponentDefinition
 	for _, r := range entities {
@@ -603,19 +587,6 @@
 	returnAnnotationComp := queryParams.Get("annotations")
 
 	entities, count, _ := h.registryManager.GetEntities(&v1alpha1.ComponentFilter{
-<<<<<<< HEAD
-		Name:              name,
-		ModelName:         queryParams.Get("model"),
-		CategoryName:      cat,
-		APIVersion:        queryParams.Get("apiVersion"),
-		Version:           v,
-		Offset:            offset,
-		Limit:             limit,
-		Greedy:            greedy,
-		OrderOn:           queryParams.Get("order"),
-		Sort:              queryParams.Get("sort"),
-		ReturnAnnotations: returnAnnotationComp,
-=======
 		Name:         name,
 		ModelName:    queryParams.Get("model"),
 		CategoryName: cat,
@@ -627,7 +598,6 @@
 		OrderOn:      queryParams.Get("order"),
 		Sort:         queryParams.Get("sort"),
 		Annotations: returnAnnotationComp,
->>>>>>> 0dd42652
 	})
 	var comps []v1alpha1.ComponentDefinition
 	for _, r := range entities {
@@ -715,18 +685,6 @@
 	returnAnnotationComp := queryParams.Get("annotations")
 
 	entities, count, _ := h.registryManager.GetEntities(&v1alpha1.ComponentFilter{
-<<<<<<< HEAD
-		Name:              name,
-		ModelName:         typ,
-		APIVersion:        queryParams.Get("apiVersion"),
-		Version:           v,
-		Offset:            offset,
-		Greedy:            greedy,
-		Limit:             limit,
-		OrderOn:           queryParams.Get("order"),
-		Sort:              queryParams.Get("sort"),
-		ReturnAnnotations: returnAnnotationComp,
-=======
 		Name:       name,
 		ModelName:  typ,
 		APIVersion: queryParams.Get("apiVersion"),
@@ -737,7 +695,6 @@
 		OrderOn:    queryParams.Get("order"),
 		Sort:       queryParams.Get("sort"),
 		Annotations: returnAnnotationComp,
->>>>>>> 0dd42652
 	})
 	var comps []v1alpha1.ComponentDefinition
 	for _, r := range entities {
@@ -825,19 +782,6 @@
 	offset := (page - 1) * limit
 	returnAnnotationComp := queryParams.Get("annotations")
 	entities, count, _ := h.registryManager.GetEntities(&v1alpha1.ComponentFilter{
-<<<<<<< HEAD
-		Name:              name,
-		Trim:              queryParams.Get("trim") == "true",
-		APIVersion:        queryParams.Get("apiVersion"),
-		Version:           v,
-		ModelName:         queryParams.Get("model"),
-		Offset:            offset,
-		Limit:             limit,
-		Greedy:            greedy,
-		OrderOn:           queryParams.Get("order"),
-		Sort:              queryParams.Get("sort"),
-		ReturnAnnotations: returnAnnotationComp,
-=======
 		Name:       name,
 		Trim:       queryParams.Get("trim") == "true",
 		APIVersion: queryParams.Get("apiVersion"),
@@ -849,7 +793,6 @@
 		OrderOn:    queryParams.Get("order"),
 		Sort:       queryParams.Get("sort"),
 		Annotations: returnAnnotationComp,
->>>>>>> 0dd42652
 	})
 	var comps []v1alpha1.ComponentDefinition
 	for _, r := range entities {
@@ -931,17 +874,6 @@
 	offset := (page - 1) * limit
 	returnAnnotationComp := queryParams.Get("annotations")
 	filter := &v1alpha1.ComponentFilter{
-<<<<<<< HEAD
-		ModelName:         typ,
-		Version:           v,
-		Trim:              queryParams.Get("trim") == "true",
-		APIVersion:        queryParams.Get("apiVersion"),
-		Limit:             limit,
-		Offset:            offset,
-		OrderOn:           queryParams.Get("order"),
-		Sort:              queryParams.Get("sort"),
-		ReturnAnnotations: returnAnnotationComp,
-=======
 		ModelName:  typ,
 		Version:    v,
 		Trim:       queryParams.Get("trim") == "true",
@@ -951,7 +883,6 @@
 		OrderOn:    queryParams.Get("order"),
 		Sort:       queryParams.Get("sort"),
 		Annotations: returnAnnotationComp,
->>>>>>> 0dd42652
 	}
 	if queryParams.Get("search") != "" {
 		filter.Greedy = true
@@ -1040,18 +971,6 @@
 	offset := (page - 1) * limit
 	returnAnnotationComp := queryParams.Get("annotations")
 	filter := &v1alpha1.ComponentFilter{
-<<<<<<< HEAD
-		CategoryName:      cat,
-		ModelName:         typ,
-		Version:           v,
-		Trim:              queryParams.Get("trim") == "true",
-		APIVersion:        queryParams.Get("apiVersion"),
-		Limit:             limit,
-		Offset:            offset,
-		OrderOn:           queryParams.Get("order"),
-		Sort:              queryParams.Get("sort"),
-		ReturnAnnotations: returnAnnotationComp,
-=======
 		CategoryName: cat,
 		ModelName:    typ,
 		Version:      v,
@@ -1062,7 +981,6 @@
 		OrderOn:      queryParams.Get("order"),
 		Sort:         queryParams.Get("sort"),
 		Annotations: returnAnnotationComp,
->>>>>>> 0dd42652
 	}
 	if queryParams.Get("search") != "" {
 		filter.Greedy = true
@@ -1149,17 +1067,6 @@
 	offset := (page - 1) * limit
 	returnAnnotationComp := queryParams.Get("annotations")
 	filter := &v1alpha1.ComponentFilter{
-<<<<<<< HEAD
-		CategoryName:      cat,
-		Version:           v,
-		Trim:              queryParams.Get("trim") == "true",
-		APIVersion:        queryParams.Get("apiVersion"),
-		Limit:             limit,
-		Offset:            offset,
-		OrderOn:           queryParams.Get("order"),
-		Sort:              queryParams.Get("sort"),
-		ReturnAnnotations: returnAnnotationComp,
-=======
 		CategoryName: cat,
 		Version:      v,
 		Trim:         queryParams.Get("trim") == "true",
@@ -1169,7 +1076,6 @@
 		OrderOn:      queryParams.Get("order"),
 		Sort:         queryParams.Get("sort"),
 		Annotations: returnAnnotationComp,
->>>>>>> 0dd42652
 	}
 	if queryParams.Get("search") != "" {
 		filter.Greedy = true
@@ -1256,16 +1162,6 @@
 	offset := (page - 1) * limit
 	returnAnnotationComp := queryParams.Get("annotations")
 	filter := &v1alpha1.ComponentFilter{
-<<<<<<< HEAD
-		Version:           v,
-		Trim:              queryParams.Get("trim") == "true",
-		APIVersion:        queryParams.Get("apiVersion"),
-		Limit:             limit,
-		Offset:            offset,
-		OrderOn:           queryParams.Get("order"),
-		Sort:              queryParams.Get("sort"),
-		ReturnAnnotations: returnAnnotationComp,
-=======
 		Version:    v,
 		Trim:       queryParams.Get("trim") == "true",
 		APIVersion: queryParams.Get("apiVersion"),
@@ -1274,7 +1170,6 @@
 		OrderOn:    queryParams.Get("order"),
 		Sort:       queryParams.Get("sort"),
 		Annotations: returnAnnotationComp,
->>>>>>> 0dd42652
 	}
 	if queryParams.Get("search") != "" {
 		filter.Greedy = true
