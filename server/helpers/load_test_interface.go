--- conflicted
+++ resolved
@@ -16,7 +16,7 @@
 	"fortio.org/fortio/fgrpc"
 	"fortio.org/fortio/fhttp"
 	"fortio.org/fortio/periodic"
-	"github.com/golang/protobuf/ptypes/wrappers"
+	"google.golang.org/protobuf/types/known/wrapperspb"
 	"github.com/layer5io/gowrk2/api"
 	"github.com/layer5io/meshery/server/models"
 	"github.com/layer5io/meshkit/utils"
@@ -64,7 +64,6 @@
 	var res periodic.HasRunnerResult
 	if opts.SupportedLoadTestMethods == 2 {
 		o := fgrpc.GRPCRunnerOptions{
-<<<<<<< HEAD
 			RunnerOptions: ro,
 			TLSOptions:    fhttp.TLSOptions{},
 			Destination:   rURL,
@@ -72,27 +71,11 @@
 			// Profiler:           "",
 			Payload:            string(httpOpts.Payload),
 			Streams:            opts.GRPCStreamsCount,
-=======
-			RunnerOptions:      ro,
-			Destination:        rURL,
-			Service:            opts.GRPCHealthSvc,
-			Streams:            opts.GRPCStreamsCount,
-			AllowInitialErrors: opts.AllowInitialErrors,
-			Payload:            httpOpts.PayloadUTF8(),
->>>>>>> 0700d8d6
 			Delay:              opts.GRPCPingDelay,
 			CertOverride:       opts.CACert,
 			AllowInitialErrors: opts.AllowInitialErrors,
 			UsePing:            opts.GRPCDoPing,
-<<<<<<< HEAD
 			// Metadata:           map[string][]string{},
-=======
-		}
-
-		o.TLSOptions = fhttp.TLSOptions{
-			CACert:           opts.CACert,
-			UnixDomainSocket: httpOpts.UnixDomainSocket,
->>>>>>> 0700d8d6
 		}
 		res, err = fgrpc.RunGRPCTest(&o)
 	} else {
@@ -337,10 +320,10 @@
 	// 'a' characters corresponding to that body's size
 	// TODO: Request method should be specifiable through UI
 	if reqBodyLength := len(opts.Body); reqBodyLength > 0 {
-		requestOptions.RequestBodySize = &wrappers.UInt32Value{Value: uint32(len(opts.Body))}
+		requestOptions.RequestBodySize = &wrapperspb.UInt32Value{Value: uint32(len(opts.Body))}
 		requestOptions.RequestMethod = v3.RequestMethod_POST
 	} else {
-		requestOptions.RequestBodySize = &wrappers.UInt32Value{Value: uint32(0)}
+		requestOptions.RequestBodySize = &wrapperspb.UInt32Value{Value: uint32(0)}
 		requestOptions.RequestMethod = v3.RequestMethod_GET
 	}
 
@@ -350,23 +333,23 @@
 		},
 		Timeout: durationpb.New(10 * time.Second),
 		// TODO: support multiple http versions
-		Concurrency:         &wrappers.StringValue{Value: fmt.Sprint(opts.HTTPNumThreads)},
+		Concurrency:         &wrapperspb.StringValue{Value: fmt.Sprint(opts.HTTPNumThreads)},
 		Verbosity:           &nighthawk_proto.Verbosity{Value: nighthawk_proto.Verbosity_INFO},
 		OutputFormat:        &nighthawk_proto.OutputFormat{Value: nighthawk_proto.OutputFormat_FORTIO},
-		PrefetchConnections: &wrappers.BoolValue{Value: false},
-		BurstSize:           &wrappers.UInt32Value{Value: uint32(0)},
+		PrefetchConnections: &wrapperspb.BoolValue{Value: false},
+		BurstSize:           &wrapperspb.UInt32Value{Value: uint32(0)},
 		AddressFamily:       &nighthawk_proto.AddressFamily{Value: nighthawk_proto.AddressFamily_AUTO},
 		OneofRequestOptions: &nighthawk_proto.CommandLineOptions_RequestOptions{
 			RequestOptions: requestOptions,
 		},
 		// use default values for nighthawk's configuration to avoid any unexpected
 		// failures until there is a dynamic way to specify this
-		// MaxPendingRequests:       &wrappers.UInt32Value{Value: uint32(10)},
-		// MaxActiveRequests:        &wrappers.UInt32Value{Value: uint32(100)},
-		// MaxRequestsPerConnection: &wrappers.UInt32Value{Value: uint32(100)},
+		// MaxPendingRequests:       &wrapperspb.UInt32Value{Value: uint32(10)},
+		// MaxActiveRequests:        &wrapperspb.UInt32Value{Value: uint32(100)},
+		// MaxRequestsPerConnection: &wrapperspb.UInt32Value{Value: uint32(100)},
 		SequencerIdleStrategy: &nighthawk_proto.SequencerIdleStrategy{Value: nighthawk_proto.SequencerIdleStrategy_DEFAULT},
 		OneofUri: &nighthawk_proto.CommandLineOptions_Uri{
-			Uri: &wrappers.StringValue{Value: rURL},
+			Uri: &wrapperspb.StringValue{Value: rURL},
 		},
 		ExperimentalH1ConnectionReuseStrategy: &nighthawk_proto.H1ConnectionReuseStrategy{
 			Value: nighthawk_proto.H1ConnectionReuseStrategy_DEFAULT,
@@ -374,9 +357,9 @@
 		TerminationPredicates: make(map[string]uint64),
 		// Used for specifying parameters for failing execution. Use defailt for now
 		//FailurePredicates:                    make(map[string]uint64),
-		OpenLoop:                             &wrappers.BoolValue{Value: false},
+		OpenLoop:                             &wrapperspb.BoolValue{Value: false},
 		JitterUniform:                        durationpb.New(0 * time.Second),
-		ExperimentalH2UseMultipleConnections: &wrappers.BoolValue{Value: false},
+		ExperimentalH2UseMultipleConnections: &wrapperspb.BoolValue{Value: false},
 		Labels:                               []string{opts.Name, " -_- ", rURL},
 		//TransportSocket: &v3.TransportSocket{
 		//	Name: "test",
@@ -387,22 +370,22 @@
 		//		},
 		//	},
 		//},
-		SimpleWarmup:              &wrappers.BoolValue{Value: false},
+		SimpleWarmup:              &wrapperspb.BoolValue{Value: false},
 		StatsSinks:                make([]*v32.StatsSink, 0),
-		StatsFlushInterval:        &wrappers.UInt32Value{Value: uint32(5)},
-		LatencyResponseHeaderName: &wrappers.StringValue{Value: ""},
+		StatsFlushInterval:        &wrapperspb.UInt32Value{Value: uint32(5)},
+		LatencyResponseHeaderName: &wrapperspb.StringValue{Value: ""},
 		//ScheduledStart: &timestamp.Timestamp{
 		//	Seconds: 0,
 		//	Nanos:   0,
 		//},
-		ExecutionId: &wrappers.StringValue{Value: "gg"},
+		ExecutionId: &wrapperspb.StringValue{Value: "gg"},
 	}
 
 	qps := opts.HTTPQPS
 	// set QPS only if given QPS > 0
 	// user nighthawk's default QPS otherwise
 	if qps > 0 {
-		ro.RequestsPerSecond = &wrappers.UInt32Value{Value: uint32(qps)}
+		ro.RequestsPerSecond = &wrapperspb.UInt32Value{Value: uint32(qps)}
 	}
 
 	if opts.SupportedLoadTestMethods == 2 {
