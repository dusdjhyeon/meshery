--- conflicted
+++ resolved
@@ -130,32 +130,15 @@
 		meshsyncStatus = fmt.Sprintf("%s %s", meshsyncStatus, brokerEndpoint)
 	}
 
-<<<<<<< HEAD
 	meshsyncControllerStatus := OperatorControllerStatus{
 		Name:    meshsync.GetName(),
 		Version: meshsyncVersion,
 		Status:  Status(meshsyncStatus),
-=======
-	meshsyncDeployment, err := mesheryKubeClient.KubeClient.AppsV1().Deployments("meshery").Get(context.TODO(), "meshery-meshsync", metav1.GetOptions{})
-	meshsyncVersion := ""
-	var status string
-	if err == nil {
-		status = fmt.Sprintf("%s %s", StatusEnabled, meshsync.Status.PublishingTo)
-		meshsyncVersion = imageVersionExtractUtil(meshsyncDeployment.Spec.Template, "meshsync")
->>>>>>> 19b056ee
 	}
 	if err != nil && kubeerror.IsNotFound(err) {
 		status = StatusDisabled.String()
 	}
-
-<<<<<<< HEAD
 	return meshsyncControllerStatus, nil
-=======
-	meshsyncStatus.Status = Status(status)
-	meshsyncStatus.Name = "meshsync"
-	meshsyncStatus.Version = meshsyncVersion
-	return meshsyncStatus, nil
->>>>>>> 19b056ee
 }
 
 func SubscribeToBroker(provider models.Provider, mesheryKubeClient *mesherykube.Client, datach chan *brokerpkg.Message, brokerConn brokerpkg.Handler, ct *K8sConnectionTracker) (string, error) {
